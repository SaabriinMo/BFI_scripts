--- conflicted
+++ resolved
@@ -6,12 +6,8 @@
 
 import os
 import sys
-<<<<<<< HEAD
-
-=======
 import json
 import base64
->>>>>>> 7c466bdb
 import requests
 from os import fsencode
 
@@ -127,9 +123,6 @@
         print(f"Request exception: {err}")
     except ValueError:
         print("Response not supplied in JSON format")
-<<<<<<< HEAD
-        print(f"Response as text:\n{response.text}")
-=======
         print(f"Response as text:\n{response.text}")
 
 
@@ -181,5 +174,4 @@
             return data["results"]
     except requests.exceptions.RequestException as err:
         print(err)
-        return None
->>>>>>> 7c466bdb
+        return None