#!/usr/bin/env python3
"""
Script for testing Archivematica writes
of SIP data
"""

import os
import sys
import json
import base64
import requests
from os import fsencode

LOCATION = os.environ.get("AM_TS_UUID")  # Transfer source
ARCH_URL = os.environ.get("AM_URL")  # Basic URL for bfi archivematica
API_NAME = os.environ.get("AM_API")  # temp user / key
API_KEY = os.environ.get("AM_KEY")
TRANSFER_NAME = "API Tests"
if not ARCH_URL or not API_NAME or not API_KEY:
    sys.exit(
        "Error: Please set AM_URL, AM_API (username), and AM_KEY (API key) environment variables."
    )


def send_as_transfer(fpath, priref):
    """
    Receive args from test run
    convert to data payload then
    post to Archivematica TestAPI/
    folder for review
    """
    if not os.path.exists(fpath):
        sys.exit(f"Path supplied cannot be found: {fpath}")

    # Build correct folder path
<<<<<<< HEAD
    folder_path = os.path.basename(fpath)
    path_str = f"{LOCATION}:{fpath}"
=======
    TRANSFER_ENDPOINT = os.path.join(ARCH_URL, "api/transfer/start_transfer/")
    rel_path = os.path.basename(fpath)
    path_str = f"{LOCATION}:{rel_path}"
>>>>>>> ccb4c596
    encoded_path = base64.b64encode(path_str.encode('utf-8')).decode('utf-8')
    print(f"Changed local path {path_str}")
    print(f"to base64 {encoded_path}")

    headr = {
        "Authorization": f"ApiKey {API_NAME}:{API_KEY}",
        "Content-Type": "application/json"
    }

    # Create payload and post
    data_payload = {
        "name": rel_path,
        "type": "standard",
        "accession": f"CID_priref_{priref}",
        "paths": [encoded_path],
        "rows_id": [""],
    }

    print(data_payload)
    print(f"Starting transfer... to {TRANSFER_NAME} {rel_path}")
    try:
        response = requests.post(TRANSFER_ENDPOINT, headers=headr, json=data_payload)
        print(response.raise_for_status())
        print(f"Transfer initiatied - status code {response.status_code}:")
        print(response.json())
    except requests.exceptions.HTTPError as err:
        print(f"HTTP error: {err}")
    except requests.exceptions.ConnectionError as err:
        print(f"Connection error: {err}")
    except requests.exceptions.Timeout as err:
        print(f"Timeout error: {err}")
    except requests.exceptions.RequestException as err:
        print(f"Request exception: {err}")
    except ValueError:
        print("Response not supplied in JSON format")
        print("Response as text:\n{response.text}")


def send_as_package(fpath, access_system_id, auto_approve_arg):
    """
    Send a package using v2beta package
    with access system id to link in atom.
    Args, ab path, ATOM slug, bool auto approve true/false
    """

    if not os.path.exists(fpath):
        sys.exit(f"Path supplied cannot be found: {fpath}")

    # Build correct folder path
    PACKAGE_ENDPOINT = os.path.join(ARCH_URL, "api/v2beta/package/")
    rel_path = os.path.basename(fpath)
    path_str = f"{LOCATION}:{rel_path}"
    encoded_path = base64.b64encode(path_str.encode("utf-8")).decode("utf-8")
    print(f"Changed local path {path_str}")
    print(f"to base64 {encoded_path}")

    headr = {
        "Authorization": f"ApiKey {API_NAME}:{API_KEY}",
        "Content-Type": "application/json",
    }

    # Create payload and post
    data_payload = {
        "name": TRANSFER_NAME,
        "path": encoded_path,
        "type": "standard",
        "access_system_id": access_system_id,
        "processing_config": "automated",
        "auto_approve": auto_approve_arg,
    }

    print(f"Starting transfer... to {TRANSFER_NAME} {rel_path}")
    try:
        response = requests.post(PACKAGE_ENDPOINT, headers=headr, data=data_payload)
        response.raise_for_status()
        print(f"Package transfer initiatied - status code {response.status_code}:")
        print(response.json())
    except requests.exceptions.HTTPError as err:
        print(f"HTTP error: {err}")
    except requests.exceptions.ConnectionError as err:
        print(f"Connection error: {err}")
    except requests.exceptions.Timeout as err:
        print(f"Timeout error: {err}")
    except requests.exceptions.RequestException as err:
        print(f"Request exception: {err}")
    except ValueError:
        print("Response not supplied in JSON format")
        print(f"Response as text:\n{response.text}")


def get_transfer_list():
    '''
    Calls to retrieve UUID for
    transfers already in Archivematica
    '''
    COMPLETED = os.path.join(ARCH_URL, "api/transfer/completed/")
    api_key = f"{API_NAME}:{API_KEY}"
    headers = {
        "Accept": "*/*",
        "Authorization": f"ApiKey {api_key}"
    }

    try:
        response = requests.get(COMPLETED, headers=headers)
        response.raise_for_status()  # Raise an HTTPError for bad responses (4xx or 5xx)

        data = response.json()
        if data and "results" in data:
            return data["results"]
        else:
            print("Error: 'results' key not found in the response.")
            return None
    except requests.exceptions.RequestException as e:
        print(f"An error occurred: {e}")
        return None


def get_location_uuids():
    '''
    Call the v2 locations to retrieve
    UUID locations for different 
    Archivematica services
    '''
    SS_END = f"{ARCH_URL}:8000/api/v2/location/"
    api_key = f"{API_NAME}:{API_KEY}"
    headers = {
        "Accept": "*/*",
        "Authorization": f"ApiKey {api_key}"
    }

    try:
        respnse = requests.get(SS_END, header=headers)
        respnse.raise_for_status()
        data =respnse.json()
        if data and "results" in data:
            return data["results"]
    except requests.exceptions.RequestException as err:
        print(err)
        return None
<|MERGE_RESOLUTION|>--- conflicted
+++ resolved
@@ -33,14 +33,9 @@
         sys.exit(f"Path supplied cannot be found: {fpath}")
 
     # Build correct folder path
-<<<<<<< HEAD
+    TRANSFER_ENDPOINT = os.path.join(ARCH_URL, "api/transfer/start_transfer/")
     folder_path = os.path.basename(fpath)
     path_str = f"{LOCATION}:{fpath}"
-=======
-    TRANSFER_ENDPOINT = os.path.join(ARCH_URL, "api/transfer/start_transfer/")
-    rel_path = os.path.basename(fpath)
-    path_str = f"{LOCATION}:{rel_path}"
->>>>>>> ccb4c596
     encoded_path = base64.b64encode(path_str.encode('utf-8')).decode('utf-8')
     print(f"Changed local path {path_str}")
     print(f"to base64 {encoded_path}")
@@ -52,7 +47,7 @@
 
     # Create payload and post
     data_payload = {
-        "name": rel_path,
+        "name": folder_path,
         "type": "standard",
         "accession": f"CID_priref_{priref}",
         "paths": [encoded_path],
@@ -91,8 +86,8 @@
 
     # Build correct folder path
     PACKAGE_ENDPOINT = os.path.join(ARCH_URL, "api/v2beta/package/")
-    rel_path = os.path.basename(fpath)
-    path_str = f"{LOCATION}:{rel_path}"
+    folder_path = os.path.basename(fpath)
+    path_str = f"{LOCATION}:{fpath}"
     encoded_path = base64.b64encode(path_str.encode("utf-8")).decode("utf-8")
     print(f"Changed local path {path_str}")
     print(f"to base64 {encoded_path}")
@@ -104,7 +99,7 @@
 
     # Create payload and post
     data_payload = {
-        "name": TRANSFER_NAME,
+        "name": TRANSFER_NAME, # Or folder_path?
         "path": encoded_path,
         "type": "standard",
         "access_system_id": access_system_id,
