--- conflicted
+++ resolved
@@ -59,13 +59,9 @@
         "paths": [encoded_path],
         "rows_id": [""],
     }
-<<<<<<< HEAD
 
-    print(f"Starting transfer... {TRANSFER_NAME} {rel_path}")
-=======
     print(data_payload)
     print(f"Starting transfer... to {TRANSFER_NAME} {rel_path}")
->>>>>>> 45eff5fb
     try:
         response = requests.post(TRANSFER_ENDPOINT, headers=headr, json=data_payload)
         print(response.raise_for_status())
