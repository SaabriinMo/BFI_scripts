#!/usr/bin/env python3
########
'''
Script to create People records from EPG metadata
and attach to existing CID Work records

1. Iterate through completed/ folder in STORA/completed/
   for yesterday's month/year - allowing to pass items on last day twice
   Where {filename}.json.documented found (and not _castcred in path):
   - Extract basic data from EPG metadata
   - Look in CID using automated STORA statement, title, date time of show
2. Where matching data is found, extract addition data from EPG source file:
   - Credit information including EPG UID
3. Check in CID Person database if EPG UID already exists
   - Yes: Extract priref and other necessary data for step 5
   - No: Skip to part 4
4. Create new Person record in Person database using EPG data, write EPG UID
5. Create dictionary link of each new / found Person record to CID Work
6. Append data to the CID work
7. Update {filename}.json.documented name adding '_castcred' to end of name

TO DO:
name.status returns 5 (rejected). Potential impacts to be discussed

Add function to add +1 GMT to all timings of show data
ready for update of STORA data to correct scheduling times
(not current EPG timings, all -1 GMT to schedule)

2021
Python 3.6+
'''

# Global packages
import os
import sys
import json
import glob
import codecs
import logging
import datetime
from typing import Optional, Any, Final, Generator, Iterable

# Local packages
sys.path.append(os.environ['CODE'])
import adlib_v3_sess as adlib
import utils

# Global vars
TODAY: Final = str(datetime.datetime.now())
TODAY_TIME: Final = TODAY[11:19]
TODAY_DATE: Final = TODAY[:10]
YEST: Final = str(datetime.datetime.today() - datetime.timedelta(days=1))
YEAR: Final = YEST[:4]
MONTH: Final = YEST[5:7]  #= down to 05 needed JMW
# YEAR = '2024'
<<<<<<< HEAD
# MONTH = '05'
COMPLETE: Final = os.environ['STORA_COMPLETED']
ARCHIVE_PATH: Final = os.path.join(COMPLETE, YEAR, MONTH)
LOG_PATH: Final = os.environ['LOG_PATH']
CID_API: Final = os.environ['CID_API4']
CODEPTH: Final = os.environ['CODE']
CONTROL_JSON: Final = os.path.join(LOG_PATH, 'downtime_control.json')
=======
# MONTH = '12'
COMPLETE = os.environ['STORA_COMPLETED']
ARCHIVE_PATH = os.path.join(COMPLETE, YEAR, MONTH)
LOG_PATH = os.environ['LOG_PATH']
CID_API = os.environ['CID_API4']
CODEPTH = os.environ['CODE']
CONTROL_JSON = os.path.join(LOG_PATH, 'downtime_control.json')
>>>>>>> 5e178e0a

# Setup logging
LOGGER = logging.getLogger('document_stora_castcred')
HDLR = logging.FileHandler(os.path.join(LOG_PATH, 'document_stora_castcred.log'))
FORMATTER = logging.Formatter('%(asctime)s\t%(levelname)s\t%(message)s')
HDLR.setFormatter(FORMATTER)
LOGGER.addHandler(HDLR)
LOGGER.setLevel(logging.INFO)

# First val index CID cast.credit_type (Work),  activity_type (Person), term_code for sort.sequence (work)
contributors: dict[str, list[str]] = {'actor': ['cast member', 'Cast', '73000'],
                'co-host': ['host', 'Presentation', '72700'],
                'coach': ['on-screen participant', 'Miscellaneous', '73010'],
                'Commentator': ['commentator', 'Cast', '71500'],
                'contestant': ['on-screen participant', 'Cast', '73010'],
                'contributor': ['on-screen participant', 'Cast', '73010'],
                'guest': ['on-screen participant', 'Cast', '73010'],
                'host': ['host', 'Presentation', '72700'],
                'judge': ['host', 'Presentation', '72700'],
                'musical-guest': ['music performance', 'Music', '72600'],
                'narrator': ['narrator', 'Cast', '72000'],
                'pannelist': ['on-screen participant', 'Cast', '73010'],
                'panelist': ['on-screen participant', 'Cast', '73010'],
                'performer': ['on-screen participant', 'Cast', '73010'],
                'presenter': ['presenter', 'Presentation', '70000'],
                'reader': ['reader', 'Presentation', '72500'],
                'reporter': ['news reporter', 'Presentation', '71100'],
                'scorekeeper': ['on-screen participant', 'Presentation', '73010'],
                'storyteller': ['narrator', 'Cast', '72000'],
                'team-captain': ['on-screen participant', 'Cast', '73010']}

# First val index credit.type (Work), activity_type (Person), term_code for sort.sequence (work)
production = {'abridged-by': ['Script', 'Scripting', '15500'],
              'adapted-by': ['Script', 'Scripting', '15500'],
              'deputy-editor': ['Deputy Editor', 'Production', '4600'],
              'director': ['Director', 'Direction', '500'],
              'dramatised-by': ['Script', 'Scripting', '15500'],
              'editor': ['Editor', 'Editing', '37500'],
              'executive-editor': ['Executive Story Editor', 'Production', '2500'],
              'executive-producer': ['Executive Producer', 'Production', '2500'],
              'producer': ['Producer', 'Production', '3010'],
              'series-director': ['Series Director', 'Direction', '650'],
              'series-editor': ['Series Editor', 'Production', '4500'],
              'series-producer': ['Series Producer', 'Production', '4500'],
              'writer-nf': ['Script', 'Scripting', '15500'],
              'writer-f': ['Screenplay', 'Scripting', '15000']}


def split_title(title_article: str) -> Optional[tuple[str, str]]:
    '''
    Splits title where it finds a matching article to startswith() list
    '''
    if title_article.startswith(("A ", "An ", "Am ", "Al-", "As ", "Az ", "Bir ", "Das ", "De ", "Dei ", "Den ",
                                 "Der ", "Det ", "Di ", "Dos ", "Een ", "Eene", "Ei ", "Ein ", "Eine", "Eit ",
                                 "El ", "el-", "En ", "Et ", "Ett ", "Het ", "Il ", "Na ", "A'", "L'", "La ",
                                 "Le ", "Les ", "Los ", "The ", "Un ", "Une ", "Uno ", "Y ", "Yr ")):
        title_split = title_article.split()
        ttl = title_split[1:]
        title = ' '.join(ttl)
        title_art = title_split[0]
        return title, title_art

    return None


def title_filter(item_asset_title: str, item_title: str) -> tuple[str, str]:
    '''
    Function to match actions of Py2 title processing
    Returns title, title_art where possible
    '''
    title = ""
    title_art = ""
    title_1 = True
    title_2 = True

    if item_asset_title == "Generic":
        title_1 = False
    elif len(item_asset_title) == 0:
        title_1 = False
    else:
        title_bare = ''.join(str for str in item_asset_title if str.isalnum())
        if title_bare.isnumeric():
            title_1 = False

    if title_1:
        try:
            title = split_title(item_asset_title)[0]
            print(f"Title: {title}")
            title_article = split_title(item_asset_title)[1]
            print(f"Title article: {title_article}")
        except Exception:
            title = item_asset_title
            print(f"Title: {title}")
    elif title_2:
        try:
            title = split_title(item_title)[0]
            print(f"Title: {title}")
            title_article = split_title(item_title)[1]
            print(f"Title article: {title_article}")
        except Exception:
            title = item_title
            print(f"Title: {title}")

    return (title, title_art)


def enum_list(creds: Iterable[str]) -> Generator[tuple[int, str], None, None]:
    '''
    Change list to dictionary pairs for sort order
    Increments of 5, beginning at 50
    '''
    n = 50
    for item in creds:
        yield n, item
        n += 5


def firstname_split(person: str) -> str:
    '''
    Splits 'firstname surname' and returns 'surname, firstname'
    '''
    name_list = person.split()
    count = len(person.split())
    if count > 2:
        firstname, *rest, surname = name_list
        rest = ' '.join(rest)
        return surname + ", " + firstname + " " + rest
    if count > 1:
        firstname, surname = name_list
        return surname + ", " + firstname
    return person


def retrieve_epg_data(fullpath: str) -> tuple[str, str, str, str, str, str, list[str] ]:
    '''
    Retrieve credits dct, asset/type and asset/category/code list
    '''

    with open(fullpath, 'r') as inf:
        lines = json.load(inf)
        for _ in lines.items():

            # Get titles
            try:
                item_title = lines["item"][0]["title"]
            except (KeyError, IndexError):
                item_title = ''
            try:
                item_asset_title = lines["item"][0]["asset"]["title"]
            except (KeyError, IndexError):
                item_asset_title = ''

            # Get transmission time
            try:
                title_date_start_full = str(lines["item"][0]["dateTime"])
                title_date_start = title_date_start_full[0:10]
                print(f"Date of broadcast: {title_date_start}")
            except (KeyError, IndexError):
                title_date_start = ''
            try:
                time_full = str(lines["item"][0]["dateTime"])
                time = time_full[11:19]
                print(f"Time of broadcast: {time}")
            except (KeyError, IndexError):
                time = ''

            # Get EPG category code
            try:
                code1 = lines["item"][0]["asset"]["category"][0]["code"]
            except (KeyError, IndexError):
                code1 = ''
            try:
                code2 = lines["item"][0]["asset"]["category"][1]["code"]
            except (KeyError, IndexError):
                code2 = ''

            # Filter topics for non-fiction/fiction
            if "factual-topics" in ((code1, code2)):
                nfa_category = "nf"
            elif "movie-drama" in ((code1, code2)):
                nfa_category = "f"
            elif "news-current-affairs" in ((code1, code2)):
                nfa_category = "nf"
            elif "sports:" in ((code1, code2)):
                nfa_category = "nf"
            elif "music-ballet" in ((code1, code2)):
                nfa_category = "nf"
            elif "arts-culture:" in ((code1, code2)):
                nfa_category = "nf"
            elif "social-political-issues" in ((code1, code2)):
                nfa_category = "nf"
            elif "leisure-hobbies" in ((code1, code2)):
                nfa_category = "nf"
            elif "show-game-show" in ((code1, code2)):
                nfa_category = "nf"
            else:
                nfa_category = "f"

            # Get TV/Film
            work = lines["item"][0]["asset"]["type"]
            if work == "movie":
                work_type = "f"
            else:
                work_type = "tv"
            try:
                credit_list = []
                credit_list = lines["item"][0]["asset"]["contributor"]
            except (KeyError, IndexError):
                credit_list = []

        return (item_title, item_asset_title, nfa_category, work_type, title_date_start, time, credit_list)


def retrieve_person(credit_list_raw: list[str], nfa_cat: str):
    '''
    Receives credits dictionary from main(), iterates over entries and creates
    list of dictionaries for credit/cast enumerated (5,10,15) in order retrieved
    Returns dictionary of dictionary containing key role, value list of all other data
    '''
    credit_list = []
    cred_list = []
    cast_list = []
    for dictionary in credit_list_raw:
        try:
            cred_id = dictionary['id']
        except (KeyError, IndexError):
            cred_id = ''
        try:
            name = dictionary['name']
        except (KeyError, IndexError):
            name = ''
        try:
            dofb = dictionary['dob']
        except (KeyError, IndexError):
            dofb = ''
        try:
            dofd = dictionary['dod']
        except (KeyError, IndexError):
            dofd = ''
        try:
            home = dictionary['from']
        except (KeyError, IndexError):
            home = ''
        try:
            gender = dictionary['gender']
        except (KeyError, IndexError):
            gender = ''
        try:
            character_type = dictionary['character'][0]['type']
        except (KeyError, IndexError):
            character_type = ''
        try:
            character_name = dictionary['character'][0]['name']
        except (KeyError, IndexError):
            character_name = ''
        try:
            roles = dictionary['role']  # List of strings
        except (KeyError, IndexError):
            roles = ''
        try:
            meta = dictionary['meta']
        except (KeyError, IndexError):
            meta = ''
        try:
            known_for = meta['best-known-for']
            known_for = known_for.replace("\'", "'")
        except (KeyError, IndexError):
            known_for = ''
        try:
            early_life = meta['early-life']
            early_life = early_life.replace("\'", "'")
        except (KeyError, IndexError):
            early_life = ''
        try:
            career = meta['career']
            career = career.replace("\'", "'")
        except (KeyError, IndexError):
            career = ''
        try:
            trivia = meta['trivia']
            trivia = trivia.replace("\'", "'")
        except (KeyError, IndexError):
            trivia = ''

        # Build lists to generate cast/credit_dct
        credit_list = list(
            [
                str(cred_id),
                str(name),
                str(dofb),
                str(dofd),
                str(home),
                str(gender),
                str(known_for),
                str(early_life),
                str(career),
                str(trivia),
                str(character_type),
                str(character_name),
            ]
        )

        for role in roles:
            if 'writer' in str(role):
                if 'nf' in nfa_cat:
                    role = 'writer-nf'
                elif 'f' in nfa_cat:
                    role = 'writer-f'
            if str(role) in contributors.keys():
                cast_list.append({str(role): credit_list})
            if str(role) in production.keys():
                cred_list.append({str(role): credit_list})

    # Convert list to dict {5: {'actor': '..'}, 10: {'actor': '..'}}
    if len(cast_list) > 0:
        cast_dct = dict(enum_list(cast_list))
    else:
        cast_dct = []
    if len(cred_list) > 0:
        cred_dct = dict(enum_list(cred_list))
    else:
        cred_dct = []

    return (cast_dct, cred_dct)


def cid_person_check(credit_id, session):
    '''
    Retrieve if Person record with priref already exist for credit_entity_id
    '''
    search = f"(utb.content='{credit_id}' WHEN utb.fieldname='PATV Person ID')"
    try:
        result = adlib.retrieve_record(CID_API, 'people', search, '0', session)[1]
    except (KeyError, IndexError, TypeError):
        LOGGER.exception("cid_person_check(): Unable to check for person record with credit id: %s", credit_id)
        result = None
    if result is None:
        return None, None, None
    try:
        name = adlib.retrieve_field_name(result[0], 'name')[0]
        priref = adlib.retrieve_field_name(result[0], 'priref')[0]
    except (KeyError, IndexError):
        name = ''
        priref = ''
    try:
        act_type = adlib.retrieve_field_name(result[0], 'activity_type')
    except (KeyError, IndexError):
        return priref, name, ''

    activity_types = []
    for count in range(0, len(act_type)):
        try:
            activity_types.append(act_type[count])
        except (KeyError, IndexError):
            pass
    return priref, name, activity_types


def cid_work_check(search, session):
    '''
    Retrieve CID work record priref where search matches
    '''
    prirefs = []
    edit_names = []

    try:
        hits, record = adlib.retrieve_record(CID_API, 'works', search, '0', session, ['priref', 'input.notes, edit.name'])
        print(hits, record)
    except (KeyError, IndexError):
        LOGGER.exception("cid_work_check(): Unable to check for person record with search %s", search)
    if hits is None:
        raise Exception(f"CID API was unreachable for Works search: {search}")
    if hits == 0:
        return None, None

    if hits == 1:
        priref = adlib.retrieve_field_name(record[0], 'priref')[0]
        input_note = adlib.retrieve_field_name(record[0], 'input.notes')[0]
        edit_name = adlib.retrieve_field_name(record[0], 'edit.name')[0]

        if 'STORA off-air television capture' in str(input_note):
            return [priref], [edit_name]

    for num in range(0, hits):
        print("Fetch priref and edit_name from record")
        try:
            priref = adlib.retrieve_field_name(record[num], 'priref')[0]
            input_note = adlib.retrieve_field_name(record[num], 'input.notes')[0]
        except (KeyError, IndexError, TypeError):
            priref = ''
            input_note = ''
        try:
            edit_name = adlib.retrieve_field_name(record[num], 'edit.name')[0]
        except (KeyError, IndexError):
            edit_name = ''

        if 'STORA off-air television capture' in str(input_note):
            prirefs.append(priref)
            edit_names.append(edit_name)

    return prirefs, edit_names


def cid_manifestation_check(priref, session):
    '''
    Retrieve Manifestation transmission start time from parent priref
    '''
    search = f"(part_of_reference.lref='{priref}')"
    try:
        record = adlib.retrieve_record(CID_API, 'manifestations', search, '0', session, ['transmission_start_time'])[1]
        print("-------------------")
        print(record)
    except (KeyError, IndexError):
        LOGGER.exception("cid_manifestation_check(): Unable to check for record with priref: %s", priref)
        record = None
    if not record:
        return None
    try:
        start_time = adlib.retrieve_field_name(record[0], 'transmission_start_time')[0]
        return start_time
    except (KeyError, IndexError):
        LOGGER.info("cid_manifestation_check(): Unable to extract start time for manifestation")
        return None


def main():
    '''
    Find all {filename}.json.document files and store in list
    Iterate list extracting cast/credit and other metadata
    Find CID Work with same name/date and time information
    Check in CID for existing People records and extract priref
    Create new People rec where needed and capture priref
    Link new/existing People priref to CID Work
    '''
    LOGGER.info("============= START document_stora_castcred script START =============")
    if not utils.check_control('pause_scripts') or not utils.check_control('stora'):
        LOGGER.info('Script run prevented by downtime_control.json. Script exiting.')
        sys.exit('Script run prevented by downtime_control.json. Script exiting.')
    if not utils.cid_check(CID_API):
        LOGGER.critical("* Cannot establish CID session, exiting script")
        sys.exit("* Cannot establish CID session, exiting script")
    LOGGER.info("Checking path for documented JSON: %s", ARCHIVE_PATH)
    print(ARCHIVE_PATH)

    # Iterate through all historical EPG metadata file
    file_list = glob.glob(f"{ARCHIVE_PATH}/**/*.json.documented", recursive=True)
    LOGGER.info(f"{len(file_list)} JSON files found for processing")
    file_list.sort()

    session = adlib.create_session()
    for fullpath in file_list:
        root, file = os.path.split(fullpath)
        if not file.endswith('json.documented'):
            continue
        if not utils.check_control('pause_scripts') or not utils.check_control('stora'):
            LOGGER.info('Script run prevented by downtime_control.json. Script exiting.')
            sys.exit('Script run prevented by downtime_control.json. Script exiting.')

        LOGGER.info("New file found for processing: %s", fullpath)
        credit_data = ''
        updates = False
        # Retrieve all data from EPG
        credit_data = retrieve_epg_data(fullpath)
        item_title = credit_data[0]
        item_asset_title = credit_data[1]
        nfa_cat = credit_data[2]
        date = credit_data[4]
        time = credit_data[5]
        credit_list = credit_data[6]

        # Process title data
        try:
            title, title_art = title_filter(item_asset_title, item_title)
            LOGGER.info("Title for search: %s %s", title_art, title)
        except Exception:
            title = ''
            title_art = ''

        # Get people data
        if len(credit_list) > 0:
            LOGGER.info("Cast and credit information available for this record")
            cast_dct, cred_dct = retrieve_person(credit_list, nfa_cat)
            print(cast_dct)
            print(cred_dct)
        else:
            LOGGER.info("SKIPPING: %s - No cast or credit data\n%s", title, fullpath)
            LOGGER.info("Renaming JSON with _castcred appended\n")
            rename(root, file, title)
            continue

        # Check in CID for Work title/date match
        search = f"(title='{title}' AND title_date_start='{date}')"
        print(search)
        prirefs = cid_work_check(search, session)[0]
        if not prirefs:
            LOGGER.info("SKIPPING: Likely repeat as no work record data found for %s transmitted on %s", title, date)
            LOGGER.info("Renaming JSON with _castcred appended\n")
            rename(root, file, title)
            continue

        work_priref = ''
        time_match = False
        # Iterate all potential matches for transmission time match
        if len(prirefs) > 0:
            for work_priref_check in prirefs:
                LOGGER.info("Priref found that matches date/title: %s", work_priref_check)
                LOGGER.info("Checking work manifestation to see if broadcast times match...")

                # Check manifestation for matching transmission time
                transmission_time = cid_manifestation_check(work_priref_check, session)
                if not transmission_time:
                    continue
                print(f"If {str(time)} == {str(transmission_time[:8])}:")
                if str(time) == str(transmission_time)[:8]:
                    LOGGER.info("Programme times match: %s and %s\n", time, transmission_time[0:8])
                    time_match = True
                    work_priref = work_priref_check
                    break
                else:
                    LOGGER.warning("Programme times DO NOT MATCH this work: %s and %s\n", time, transmission_time[:8])
                    time_match = False
                    work_priref = ''
                    continue

        if len(work_priref) == 0:
            LOGGER.info("PROBLEM: Prirefs found but no transmission times matched for %s %s", title, date)
            LOGGER.info("Renaming JSON with _castcred appended\n")
            rename(root, file, title)
            continue

        print(f"Title: {title}")
        print(f"Priref: {work_priref}")
        print(f"Matching transmission times: {time} {transmission_time[:8]}")
        print(f"Time match = {time_match}\n")

        cast_list = []
        cred_list = []

        # BEGIN CAST DATA GENERATION
        person_priref, person_name, person_act_type = '', '', ''
        if len(cast_dct) > 0 and time_match:
            for key, val in cast_dct.items():
                cast_sort = str(key)
                cast_sort.zfill(2)  # 50, 55, 60
                for k, v in val.items():
                    cast_type = k  # Cast, etc
                    cast_id = v[0]  # EPG ID
                    cast_name = firstname_split(v[1])
                    screen_name = v[11]  # Character name
                    print(cast_name, cast_id)

                    # Check person record exists
                    person_priref, person_name, person_act_type = cid_person_check(cast_id, session)
                    if person_priref is None:
                        cast_dct_data = ''
                        # Create data for Person record creation
                        cast_dct_data = make_person_dct(val)
                        cast_dct_formatted = cast_dct_data[0]
                        known_for = cast_dct_data[1]
                        early_life = cast_dct_data[2]
                        bio = cast_dct_data[3]
                        trivia = cast_dct_data[4]

                        # Make Person record
                        person_priref = make_person_record(session, cast_dct_formatted)
                        if not person_priref:
                            LOGGER.warning("Failure to create person record for %s", cast_name)
                            continue
                        LOGGER.info("** PERSON RECORD CREATION: %s - %s - %s", cast_type, person_priref, cast_name)

                        # Append biography and other data
                        if len(person_priref) > 5:
                            payload = create_payload(person_priref, known_for, early_life, bio, trivia)
                            if len(payload) > 90:
                                success = write_payload(payload, person_priref, session)
                                if success:
                                    LOGGER.info("** Payload data successfully written to Person record %s, %s", person_priref, person_name)
                                    print(f"** PAYLOAD WRITTEN TO PERSON RECORD {person_priref}")
                                else:
                                    LOGGER.critical("Payload data write failed for %s, %s", person_priref, person_name)
                                    print(f"PAYLOAD NOT WRITTEN TO PERSON RECORD {person_priref}")
                    elif len(person_priref) > 0:
                        LOGGER.info("Person record already exists: %s %s", person_name, person_priref)
                        for k_, v_ in contributors.items():
                            print("---------------")
                            print(k_, v_, cast_type)
                            print("---------------")
                            if str(cast_type) == k_:
                                activity_type = v_[1]
                                if str(activity_type) in str(person_act_type):
                                    LOGGER.info("MATCHED Activity types: %s with %s", activity_type, person_act_type)
                                else:
                                    LOGGER.info("** Activity type does not match. Appending NEW ACTIVITY TYPE: %s", activity_type)
                                    append_activity_type(person_priref, person_act_type, activity_type, session)
                        LOGGER.info("Cast Name/Priref extacted and will append to cast_dct_update")

                    # Build cred_list for sorting/creation of cred_dct_update to append to CID Work
                    for key_, val_ in contributors.items():
                        if str(cast_type) == str(key_):
                            cast_term_code = val_[2]
                            cast_credit_type = val_[0]
                    cast_sort = str(cast_sort)
                    cast_seq_sort = f"{cast_term_code}{cast_sort.zfill(4)}"
                    cast_data = ([int(cast_seq_sort), int(cast_sort), person_priref, cast_credit_type, screen_name])
                    cast_list.append(cast_data)

            cast_list.sort()
            cast_dct_sorted = sort_cast_dct(cast_list)
            # Append cast/credit and edit name blocks to work_append_dct
            LOGGER.info("** Appending cast data to work record now...")
            cast_xml = adlib.create_grouped_data(work_priref, 'cast', cast_dct_sorted)
            update_rec = adlib.post(CID_API, cast_xml, 'works', 'updaterecord', session)
            updates = True

        else:
            LOGGER.info("No Cast dictionary information for work %s", title)

        person_priref, person_name, person_act_type = '', '', ''
        # Create credit data records
        if len(cred_dct) > 0 and time_match:
            for key, val in cred_dct.items():
                print(val)
                cred_sort = str(key)
                cred_sort.zfill(2)
                for k, v in val.items():
                    cred_type = k
                    cred_type = cred_type.lower()
                    cred_id = v[0]
                    cred_name = firstname_split(v[1])
                    print(cred_name, cred_id)

                    # Check person record exists
                    person_priref, person_name, person_act_type = cid_person_check(cred_id, session)
                    if person_priref is None:
                        cred_dct_data = ''
                        # Create data for Person record creation
                        cred_dct_data = make_person_dct(val)
                        cred_dct_formatted = cred_dct_data[0]
                        cred_known_for = cred_dct_data[1]
                        cred_early_life = cred_dct_data[2]
                        cred_bio = cred_dct_data[3]
                        cred_trivia = cred_dct_data[4]

                        # Make Person record
                        person_priref = make_person_record(session, cred_dct_formatted)
                        if not person_priref:
                            LOGGER.warning("Failure to create person record for %s", person_name)
                            continue

                        LOGGER.info("** PERSON RECORD CREATION: %s - %s - %s", cred_type, person_priref, cred_name)
                        # Append biography and other data
                        if len(person_priref) > 5:
                            payload = create_payload(person_priref, cred_known_for, cred_early_life, cred_bio, cred_trivia)
                        if len(payload) > 90:
                            success = write_payload(payload, person_priref, session)
                            if success:
                                LOGGER.info("** Payload data successfully written to Person record %s, %s", person_priref, person_name)
                                print(f"** PAYLOAD WRITTEN TO PERSON RECORD {person_priref}")
                            else:
                                LOGGER.critical("Payload data write failed for %s, %s", person_priref, person_name)
                                print(f"PAYLOAD NOT WRITTEN TO PERSON RECORD {person_priref}")

                    elif len(person_priref) > 0:
                        for k_, v_ in production.items():
                            print("---------------")
                            print(k_, v_, cred_type)
                            print("---------------")
                            if str(cred_type) == k_:
                                activity_type_cred = v_[1]
                                if str(activity_type_cred) in str(person_act_type):
                                    print(f"Matched activity type {activity_type_cred} : {person_act_type}")
                                else:
                                    print(f"Activity types do not match. Appending NEW ACTIVITY TYPE: {activity_type_cred}")
                                    success = append_activity_type(person_priref, person_act_type, activity_type_cred, session)
                                    if success is True:
                                        LOGGER.info("Activity type appended successfully to person: %s", person_priref)
                                    else:
                                        LOGGER.warning("Activity type was not appended to person: %s", person_priref)
                        print(f"** Person record already exists: {person_name} {person_priref}")
                        LOGGER.info("** Person record already exists for %s: %s", person_name, person_priref)
                        LOGGER.info("Cast Name/Priref extacted and will append to cast_dct_update")

                    # Build cred_list for sorting/creation of cred_dct_update to append to CID Work
                    for key_, val_ in production.items():
                        if str(cred_type) == str(key_):
                            term_code = val_[2]
                            credit_type = val_[0]
                    cred_sort = str(cred_sort)
                    seq_sort = f"{term_code}{cred_sort.zfill(4)}"
                    cred_data = ([int(seq_sort), int(cred_sort), person_priref, credit_type])
                    cred_list.append(cred_data)

            cred_list.sort()
            cred_dct_sorted = sort_cred_dct(cred_list)
            LOGGER.info("** Appending credit data to work record now...")
            cred_xml = adlib.create_grouped_data(work_priref, 'credits', cred_dct_sorted)
            print(cred_xml)
            update_rec = adlib.post(CID_API, cred_xml, 'works', 'updaterecord', session)
            updates = True

        else:
            LOGGER.info("No Credit dictionary information for work %s", title)

        if updates is True:
            work_edit_data = ([{'edit.date': TODAY_DATE},
                               {'edit.name': 'datadigipres'},
                               {'edit.notes': 'Automated cast and credit update from PATV augmented EPG metadata'},
                               {'edit.time': str(datetime.datetime.now())[11:19]}])
            edit_xml = adlib.create_grouped_data(work_priref, 'Edit', [work_edit_data])
            update_rec = adlib.post(CID_API, edit_xml, 'works', 'updaterecord', session)
            LOGGER.info("Cast/credit data successfully updated to Work %s\n", work_priref)

        rename(root, file, work_priref)

    LOGGER.info("=============== END document_stora_castcred script END ===============\n")


def sort_cast_dct(cast_list):
    '''
    Make up new cast dct ordered
    '''
    cast_dct_update = []
    for item in cast_list:
        cast_dct_update.append([
            {'cast.name.lref': item[2]},
            {'cast.credit_type': item[3]},
            {'cast.credit_on_screen': item[4]},
            {'cast.sequence': str(item[1])},
            {'cast.sequence.sort': str(item[0])},
            {'cast.section': '[normal cast]'}])

    return cast_dct_update


def sort_cred_dct(cred_list):
    '''
    Make up new credit dct ordered
    '''
    cred_dct_update = []
    for item in cred_list:
        cred_dct_update.append([
            {'credit.name.lref': item[2]},
            {'credit.type': item[3]},
            {'credit.sequence': str(item[1])},
            {'credit.sequence.sort': str(item[0])},
            {'credit.section': '[normal credit]'}])

    return cred_dct_update


def append_activity_type(person_priref, old_act_type, activity_type, session):
    '''
    Append activity type to person record if different
    '''
    act_type = [{'activity_type': activity_type}]
    if old_act_type:
        for act in old_act_type:
            act_type.append({'activity_type': act})

    # Convert dict to xml using adlib
    print(act_type)
    xml = adlib.create_record_data(CID_API, 'people', session, person_priref, act_type)
    if xml:
        print(xml)
    else:
        return None

    # Create basic person record
    try:
        LOGGER.info("Attempting to append activity type to Person record %s", person_priref)
        record = adlib.post(CID_API, xml, 'people', 'updaterecord', session)
        if record is None:
            print("Unable to write activity type to Person record")
            return False
        return True
    except Exception as err:
        if 'bool' in str(err):
            LOGGER.critical('append_activity_type():Unable to update People record', err)
            print(f"*** Unable to update activity_type to People record - error: {err}")
            return False
        print(f"*** Unable to update People record: {err}")
        LOGGER.critical('append_activity_type():Unable to update People record', err)
        raise


def make_person_dct(dct=None):
    '''
    Make a new person dct with supplied data
    '''
    if dct is None:
        dct = []
        LOGGER.warning("make_person_dct(): Credit dictionary not received")

    credit_dct = []

    for item in dct:
        key = item
        value = dct[item]
        formatted_name = firstname_split(value[1])
        # Making person dictionary
        credit_dct.append({"name": f"{formatted_name}"})
        credit_dct.append({'name.type': 'CASTCREDIT'})
        credit_dct.append({'name.type': 'PERSON'})
        credit_dct.append({'name.status': '5'})
        if len(value[2]) > 0:
            credit_dct.append({'birth.date.start': value[2]})
        if len(value[3]) > 0:
            credit_dct.append({'death.date.start': value[3]})
        if len(value[4]) > 0:
            credit_dct.append({'birth.place': value[4]})
        if len(value[5]) > 0:
            credit_dct.append({'gender': value[5]})
        credit_dct.append({'party.class': 'PERSON'})
        credit_dct.append({'alternative_number': value[0]})
        credit_dct.append({'alternative_number.type': 'PATV Person ID'})
        credit_dct.append({'utb.content': value[0]})
        credit_dct.append({'utb.fieldname': 'PATV Person ID'})

        # Key definition conversion using dictionary
        for k, v in contributors.items():
            if key == k:
                credit_dct.append({'activity_type': v[1]})
        for k, v in production.items():
            if key == k:
                credit_dct.append({'activity_type': v[1]})
        credit_dct.append({'record_access.user': 'BFIiispublic'})
        credit_dct.append({'record_access.rights': '0'})
        credit_dct.append({'record_access.reason': 'SENSITIVE_LEGAL'})
        credit_dct.append({'input.name': 'datadigipres'})
        credit_dct.append({'input.notes': 'Automated creation from PATV augmented EPG metadata'})
        credit_dct.append({'input.time': str(datetime.datetime.now())[11:19]})
        credit_dct.append({'input.date': TODAY_DATE})
        try:
            known_for = codecs.decode(str(value[6]), 'unicode_escape')
        except (KeyError, IndexError):
            known_for = ''
        try:
            early_life = codecs.decode(str(value[8]), 'unicode_escape')
        except (KeyError, IndexError):
            early_life = ''
        try:
            biography = codecs.decode(str(value[7]), 'unicode_escape')
        except (KeyError, IndexError):
            biography = ''
        try:
            trivia = codecs.decode(str(value[9]), 'unicode_escape')
        except (KeyError, IndexError):
            trivia = ''

    return (credit_dct, known_for, early_life, biography, trivia)


def make_person_record(session, credit_dct=None):
    '''
    Where person record does not exist create new one
    and return priref for person for addition to work record
    '''
    if credit_dct is None:
        credit_dct = []
        LOGGER.warning("make_person_record(): Person record dictionary not received")

    # Convert dict to xml using adlib
    credit_xml = adlib.create_record_data(CID_API, 'people', session, '', credit_dct)
    if credit_xml:
        print("*************************")
        print(credit_xml)
    else:
        return None

    # Create basic person record
    LOGGER.info("Attempting to create Person record for item")
    try:
        record = adlib.post(CID_API, credit_xml, 'people', 'insertrecord', session)
    except (IndexError, TypeError, KeyError) as err:
        LOGGER.critical('make_person_record():Unable to create People record', err)
        return None
    try:
        credit_priref = adlib.retrieve_field_name(record, 'priref')[0]
        if not credit_priref:
            print("Unable to write Person record")
            return None
    except (IndexError, TypeError, KeyboardInterrupt):
        return None
    return credit_priref


def rename(root, file, info):
    '''
    Rename {filename}.json.documented
    to {filename}.json.documented_castcred
    Confirm success
    '''
    fullpath = os.path.join(root, file)
    new_fname = f"{file}_castcred"
    new_path = os.path.join(root, new_fname)
    try:
        os.rename(fullpath, new_path)
        print(f" --- RENAME {fullpath} TO {new_path} ---")
    except OSError:
        LOGGER.critical("%s not renamed %s:\n - %s", file, new_fname, info)


def create_payload(priref: str, known_for, early_life, bio, trivia):
    '''
    Take string blocks and wrap in xml for appending to CID person record
    '''
    payload = []
    payload1, payload2, payload4 = '', '', ''
    payload_head = f'<adlibXML><recordList><record priref="{priref}">'
    payload = payload_head

    if len(known_for) > 0 and len(early_life) > 0:
        string1 = f"Best known for: {known_for} "
        string2 = f"{early_life}"
        payload1 = f'<name.note><![CDATA[{string1}{string2}]]></name.note>'
        payload = payload + payload1
    elif len(known_for) > 0 and len(early_life) == 0:
        string1 = f"Best known for: {known_for}"
        payload1 = f'<name.note><![CDATA[{string1}]]></name.note>'
        payload = payload + payload1
    elif len(known_for) == 0 and len(early_life) > 0:
        string2 = f"Best known for: {early_life}"
        payload1 = f'<name.note><![CDATA[{string2}]]></name.note>'
        payload = payload + payload1
    if len(bio) > 0:
        payload2 = f'<biography><![CDATA[{bio}]]></biography>'
        payload = payload + payload2
    if len(trivia) > 0:
        string4 = f"Trivia: {trivia}"
        payload4 = f'<general_context><![CDATA[{string4}]]></general_context>'
        payload = payload + payload4

    payload_tail = '</record></recordList></adlibXML>'
    payload = payload + payload_tail
    return payload


def write_payload(payload: str, person_priref: str, session: requests.Session) -> bool:
    '''
    Removed from main to avoid repetition
    '''
    print('Sending POST request to people database to lock record')

    try:
        record = adlib.post(CID_API, payload, 'people', 'updaterecord', session)
        print(record)
    except Exception as err:
        LOGGER.warning("write_payload(): WRITE TO CID PERSON RECORD %s FAILED:\n%s", person_priref, err)
    if "error" in str(record):
        return False
    else:
        return True


if __name__ == '__main__':
    main()<|MERGE_RESOLUTION|>--- conflicted
+++ resolved
@@ -51,25 +51,15 @@
 TODAY_DATE: Final = TODAY[:10]
 YEST: Final = str(datetime.datetime.today() - datetime.timedelta(days=1))
 YEAR: Final = YEST[:4]
-MONTH: Final = YEST[5:7]  #= down to 05 needed JMW
+MONTH: Final = YEST[5:7]
 # YEAR = '2024'
-<<<<<<< HEAD
-# MONTH = '05'
+# MONTH = '12'
 COMPLETE: Final = os.environ['STORA_COMPLETED']
 ARCHIVE_PATH: Final = os.path.join(COMPLETE, YEAR, MONTH)
 LOG_PATH: Final = os.environ['LOG_PATH']
 CID_API: Final = os.environ['CID_API4']
 CODEPTH: Final = os.environ['CODE']
 CONTROL_JSON: Final = os.path.join(LOG_PATH, 'downtime_control.json')
-=======
-# MONTH = '12'
-COMPLETE = os.environ['STORA_COMPLETED']
-ARCHIVE_PATH = os.path.join(COMPLETE, YEAR, MONTH)
-LOG_PATH = os.environ['LOG_PATH']
-CID_API = os.environ['CID_API4']
-CODEPTH = os.environ['CODE']
-CONTROL_JSON = os.path.join(LOG_PATH, 'downtime_control.json')
->>>>>>> 5e178e0a
 
 # Setup logging
 LOGGER = logging.getLogger('document_stora_castcred')
