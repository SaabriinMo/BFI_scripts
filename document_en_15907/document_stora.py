#!/usr/bin/env python3

"""
THIS SCRIPT DEPENDS ON PYTHON ENV PATH

Create CID record hierarchies for Work-Manifestation-Item
using STORA created csv metadata source and traversing filesystem paths to files
    1. Create work-manifestation-item for each csv in the path
    2. Add the WebVTT subtitles to the Item record using requests (to avoid escape
       characters being introduced in Python3 adlib.py [Deprecated feature]
    3. Rename the MPEG transport stream file with the Item object number, into autoingest
    4. Rename the subtitles.vtt file with the Item object number, move to Isilon folder
    5. Identify the folder as completed by renaming the csv with .documented suffix

Refactored 2023
"""

# Public packages
import os
import sys
import csv
import shutil
import logging
import datetime
import requests
from time import sleep
from typing import Optional, Final, Any

# Private packages
sys.path.append(os.environ["CODE"])
import adlib_v3_sess as adlib
import utils

# Global variables
STORAGE = os.environ["STORA_PATH"]
AUTOINGEST_PATH = os.environ["STORA_AUTOINGEST"]
CODE_PATH = os.environ["CODE_DDP"]
LOG_PATH = os.environ["LOG_PATH"]
CONTROL_JSON = os.path.join(LOG_PATH, "downtime_control.json")
SUBS_PTH = os.environ["SUBS_PATH2"]
CID_API = os.environ["CID_API4"]
FAILURE_COUNTER = 0

# Setup logging
logger = logging.getLogger("document_stora")
hdlr = logging.FileHandler(os.path.join(LOG_PATH, "document_stora.log"))
formatter = logging.Formatter("%(asctime)s\t%(levelname)s\t%(message)s")
hdlr.setFormatter(formatter)
logger.addHandler(hdlr)
logger.setLevel(logging.INFO)

# Path date variables
TODAY = datetime.date.today()
YEST = TODAY - datetime.timedelta(days=1)
YEST_CLEAN = YEST.strftime("%Y-%m-%d")
YEAR = YEST_CLEAN[0:4]
# YEAR = '2024'
STORAGE_PATH = os.path.join(STORAGE, YEAR)


def csv_retrieve(fullpath: str) -> Optional[dict[str, str]]:
    """
    Fall back for missing descriptions, and output all content to utb field
    """
    data = {}
    print(f"csv_retrieve(): PATH: {fullpath}")
    if not os.path.exists(fullpath):
        logger.warning("No info.csv file found. Skipping CSV retrieve")
        print("No info.csv file found. Skipping CSV retrieve")
        return None
    print("*** Check CSV data reading well ***")
    with open(fullpath, "r", encoding="utf-8") as inf:
        rows = csv.reader(inf)
        for row in rows:
            print(row)
            data = {
                "channel": row[0],
                "title": row[1],
                "description": row[2],
                "title_date_start": row[3],
                "time": row[4],
                "duration": row[5],
                "actual_duration": row[6],
            }
            logger.info("%s\tCSV being processed: %s", fullpath, data["title"])

    return data


def generate_variables(data) -> tuple[str, str, str, str, int, int, int, str, str, str]:
    """
    Take CSV data and generate variable for CID records
    """
    channel = data["channel"]
    title = data["title"]
    if "programmes start" in title:
        title = f"{channel} {title}"
    description = data["description"]
    description = description.replace("'", "'")
    title_date_start = data["title_date_start"]
    time = data["time"]

    broadcast_company = code_type = ""
    if "BBC" in channel or "CBeebies" in channel:
        code_type = "MPEG-4 AVC"
        broadcast_company = "454"
    if "ITV" in channel:
        code_type = "MPEG-4 AVC"
        broadcast_company = "20425"
    if channel == "More4" or channel == "Film4" or channel == "E4":
        code_type = "MPEG-2"
        broadcast_company = "73319"
    if channel == "Channel4":
        code_type = "MPEG-4 AVC"
        broadcast_company = "73319"
    if "5" in channel or "Five" in channel:
        code_type = "MPEG-2"
        broadcast_company = "24404"
    if "Al Jazeera" in channel:
        code_type = "MPEG-4 AVC"
        broadcast_company = "125338"
    if "GB News" in channel:
        code_type = "MPEG-4 AVC"
        broadcast_company = "999831694"
    if "Sky News" in channel:
        code_type = "MPEG-2"
        broadcast_company = "78200"
    if "Talk TV" in channel:
        code_type = "MPEG-4 AVC"
        broadcast_company = "999883795"
    if "Sky Arts" in channel:
        code_type = "MPEG-4 AVC"
        broadcast_company = "150001"
    if "Sky Mix HD" in channel:
        code_type = "MPEG-4 AVC"
        broadcast_company = "999939366"
    if "U&Dave" in channel:
        code_type = "MPEG-2"
        broadcast_company = "999929397"
    if "U&Drama" in channel:
        code_type = "MPEG-2"
        broadcast_company = "999929393"
    if "U&Yesterday" in channel:
        code_type = "MPEG-2"
        broadcast_company = "999929396"
    if "QVC" in channel:
        code_type = "MPEG-4 AVC"
        broadcast_company = "999939374"
    if "TogetherTV" in channel:
        code_type = "MPEG-4 AVC"
        broadcast_company = "999939362"

    duration = data["duration"]
    duration_hours, duration_minutes = duration.split(":")[:2]
    duration_hours_integer = int(duration_hours)
    duration_minutes_integer = int(duration_minutes)
    duration_total = (duration_hours_integer * 60) + duration_minutes_integer

<<<<<<< HEAD
    actual_duration = data["actual_duration"]
    actual_duration_hours, actual_duration_minutes, actual_duration_seconds = (
        actual_duration.split(":")
    )
=======
    actual_duration = data['actual_duration']
    if ':' in str(actual_duration):
        actual_duration_hours, actual_duration_minutes, actual_duration_seconds = actual_duration.split(':')
    elif '-' in str(actual_duration):
        actual_duration_hours, actual_duration_minutes, actual_duration_seconds = actual_duration.split('-')
    else:
        return (title, description, title_date_start, time, duration_total, duration_total, 0, channel, broadcast_company, code_type)

>>>>>>> 5e178e0a
    actual_duration_hours_integer = int(actual_duration_hours)
    actual_duration_minutes_integer = int(actual_duration_minutes)
    actual_duration_total = (
        actual_duration_hours_integer * 60
    ) + actual_duration_minutes_integer
    actual_duration_seconds_integer = int(actual_duration_seconds)

    return (
        title,
        description,
        title_date_start,
        time,
        duration_total,
        actual_duration_total,
        actual_duration_seconds_integer,
        channel,
        broadcast_company,
        code_type,
    )


def build_defaults(
    title: str,
    description: str,
    title_date_start: str,
    time: str,
    duration_total: int,
    actual_duration_total: int,
    actual_duration_seconds_integer: int,
    channel: str,
    broadcast_company: str,
    code_type: str,
) -> tuple[list[dict[str, str]], list[dict[str, str]], list[dict[str, str]], list[object], list[dict[str, str]]]:
    """
    Get detailed information
    and build record_defaults dict
    """
    record = [
        {"input.name": "datadigipres"},
        {"input.date": str(datetime.datetime.now())[:10]},
        {"input.time": str(datetime.datetime.now())[11:19]},
        {
            "input.notes": "STORA off-air television capture - automated bulk documentation"
        },
        {"record_access.user": "BFIiispublic"},
        {"record_access.rights": "0"},
        {"record_access.reason": "SENSITIVE_LEGAL"},
        {"grouping.lref": "398775"},
        {"title": title},
        {"title.language": "English"},
        {"title.type": "05_MAIN"},
    ]

    work = [
        {"record_type": "WORK"},
        {"worklevel_type": "MONOGRAPHIC"},
        {"work_type": "T"},
        {"description.type.lref": "100298"},
        {"title_date_start": title_date_start},
        {"title_date.type": "04_T"},
        {"description": description},
        {"description.type": "Synopsis"},
        {"description.date": str(datetime.datetime.now())[:10]},
    ]

    work_restricted = [
        {"application_restriction": "MEDIATHEQUE"},
        {"application_restriction.date": str(datetime.datetime.now())[:10]},
        {"application_restriction.reason": "STRATEGIC"},
        {"application_restriction.duration": "PERM"},
        {"application_restriction.review_date": "2030-01-01"},
        {"application_restriction.authoriser": "mcconnachies"},
        {
            "application_restriction.notes": "Automated off-air television capture - pending discussion"
        },
    ]

    manifestation = [
        {"record_type": "MANIFESTATION"},
        {"manifestationlevel_type": "TRANSMISSION"},
        {"format_high_level": "Video - Digital"},
        {"colour_manifestation": "C"},
        {"sound_manifestation": "SOUN"},
        {"language.lref": "74129"},
        {"language.type": "DIALORIG"},
        {"transmission_date": title_date_start},
        {"transmission_start_time": time},
        {"transmission_duration": duration_total},
        {"runtime": actual_duration_total},
        {"runtime_seconds": actual_duration_seconds_integer},
        {"broadcast_channel": channel},
        {"broadcast_company.lref": broadcast_company},
        {"transmission_coverage": "DIT"},
        {"aspect_ratio": "16:9"},
        {"country_manifestation": "United Kingdom"},
        {
            "notes": "Manifestation representing the UK Freeview television broadcast of the Work."
        },
    ]

    item = [
        {"record_type": "ITEM"},
        {"item_type": "DIGITAL"},
        {"copy_status": "M"},
        {"copy_usage.lref": "131560"},
        {"file_type": "MPEG-TS"},
        {"code_type": code_type},
        {"source_device": "STORA"},
        {"acquisition.method": "Off-Air"},
    ]

    return (record, work, work_restricted, manifestation, item)


def main() -> None:
    """
    Iterate through all info.csv.redux / info.csv.stora
    which have no matching EPG data. Create CID work - manifestation - item records
    """

    if not utils.check_control("pause_scripts") or not utils.check_control("stora"):
        logger.info("Script run prevented by downtime_control.json. Script exiting.")
        sys.exit("Script run prevented by downtime_control.json. Script exiting.")
    if not utils.cid_check(CID_API):
        logger.critical("* Cannot establish CID session, exiting script")
        sys.exit("* Cannot establish CID session, exiting script")

    logger.info(
        "========== STORA documentation script STARTED ==============================================="
    )
    session = adlib.create_session()

    # Iterate through all info.csv.stora creating CID records
    for root, _, files in os.walk(STORAGE_PATH):
        for file in files:
            if FAILURE_COUNTER > 5:
                logger.critical(
                    "Multiple CID item record creation failures. Script exiting."
                )
                sys.exit(
                    "Multiple CID item record creation failures detected. Script exiting."
                )
            # Check control json for STORA false
            if not utils.check_control("pause_scripts") or not utils.check_control(
                "stora"
            ):
                logger.info(
                    "Script run prevented by downtime_control.json. Script exiting."
                )
                sys.exit(
                    "Script run prevented by downtime_control.json. Script exiting."
                )

            if not file.endswith(".stora"):
                continue

            fullpath = os.path.join(root, file)
            print(f"Processing path: {fullpath}")
            data = csv_retrieve(fullpath)
            if len(data) > 0:
                print(f"* CSV found and being processed - {fullpath}")
                logger.info("%s\tCSV being processed: %s", fullpath, data["title"])
                print(f"* Data parsed from csv: {data}")

            # Create variables from csv sources
            var_data = generate_variables(data)
            title = var_data[0]
            description = var_data[1]
            title_date_start = var_data[2]
            time = var_data[3]
            duration_total = var_data[4]
            actual_duration_total = var_data[5]
            actual_duration_seconds_integer = var_data[6]
            channel = var_data[7]
            broadcast_company = var_data[8]
            code_type = var_data[9]
            acquired_filename = os.path.join(root, "stream.mpeg2.ts")

            # Create defaults for all records in hierarchy
            record, work, work_restricted, manifestation, item = build_defaults(
                title,
                description,
                title_date_start,
                time,
                duration_total,
                actual_duration_total,
                actual_duration_seconds_integer,
                channel,
                broadcast_company,
                code_type,
            )

            # create a Work-Manifestation CID record hierarchy
            work_id = create_work(
                fullpath, title, session, record, work, work_restricted
            )
            man_id = create_manifestation(
                work_id, fullpath, title, session, record, manifestation
            )
            if work_id is None or man_id is None:
                print(
                    "* Work or Manifestation record failed to create. Marking with DELETE warning"
                )
                mark_for_deletion(work_id, man_id, fullpath, session)
                continue
            if len(work_id) == 0 or len(man_id) == 0:
                print(
                    "* Work or Manifestation record failed to create. Marking with DELETE warning"
                )
                mark_for_deletion(work_id, man_id, fullpath, session)
                continue

            # Create CID record for Item, first managing subtitles text if present
            old_webvtt = os.path.join(root, "subtitles.vtt")
            webvtt_payload = build_webvtt_dct(old_webvtt)

            item_id, item_ob_num = create_item(
                man_id, fullpath, title, session, acquired_filename, record, item
            )
            if not item_id:
                print(
                    "* Item record failed to create. Marking Work and Manifestation with DELETE warning"
                )
                mark_for_deletion(work_id, man_id, fullpath, session)
                continue
            """
            # Build webvtt payload [Deprecated]
            if webvtt_payload:
                success = push_payload(item_id, session, webvtt_payload)
                if not success:
                    logger.warning("Unable to push webvtt_payload to CID Item %s: %s", item_id, webvtt_payload)
            """
            # Rename csv with .documented
            documented = f"{fullpath}.documented"
            print(f"* Renaming {fullpath} to {documented}")
            try:
                os.rename(fullpath, f"{fullpath}.documented")
            except Exception as err:
                print(f"** PROBLEM: Could not rename {fullpath} to {documented}. {err}")
                logger.critical("%s\tCould not rename to %s", fullpath, documented)

            # Rename transport stream file with Item object number
            item_object_number_underscore = item_ob_num.replace("-", "_")
            new_filename = f"{item_object_number_underscore}_01of01.ts"
            destination = os.path.join(AUTOINGEST_PATH, new_filename)
            print(f"* Renaming {acquired_filename} to {destination}")
            try:
                shutil.move(acquired_filename, destination)
                logger.info(
                    "%s\tRenamed %s to %s", fullpath, acquired_filename, destination
                )
            except Exception as err:
                print(
                    f"** PROBLEM: Could not rename {acquired_filename} to {destination}. {err}"
                )
                logger.critical(
                    "%s\tCould not rename %s to %s. Error: %s",
                    fullpath,
                    acquired_filename,
                    destination,
                    err,
                )

            # Rename GOOD subtitle file with Item object number and move to Isilon for use later in MTQ workflow
            if webvtt_payload:
                logger.info(
                    "%s\tWebVTT subtitles data included in Item %s", fullpath, item_id
                )
                old_vtt = fullpath.replace(file, "subtitles.vtt")
                new_vtt_name = f"{item_object_number_underscore}_01of01.vtt"
                new_vtt = f"{SUBS_PTH}{new_vtt_name}"
                print(f"* Renaming {old_vtt} to {new_vtt}")
                try:
                    shutil.move(old_vtt, new_vtt)
                    logger.info("%s\tRenamed %s to %s", fullpath, old_vtt, new_vtt)
                except Exception as err:
                    print(f"** PROBLEM: Could not rename {old_vtt} to {new_vtt}. {err}")
                    logger.critical(
                        "%s\tCould not rename %s to %s. Error: %s",
                        fullpath,
                        old_vtt,
                        new_vtt,
                        err,
                    )
            else:
                print(
                    "Subtitle data is absent. Subtitle.vtt file will not be renamed or moved"
                )

    logger.info(
        "========== STORA documentation script END ===================================================\n"
    )


def create_work(
    fullpath: str, title: str, session: requests.Session, record_defaults: list[dict[str, str]], work_defaults: list[dict[str, str]], work_restricted_defaults: list[dict[str, str]]
) -> Optional[str]:
    """
    Create CID record for Work
    """
    work_values = []
    work_id = ""
    object_number = ""
    work_values.extend(record_defaults)
    work_values.extend(work_defaults)
    work_values.extend(work_restricted_defaults)
    print(work_values)
    work_values_xml = adlib.create_record_data(
        CID_API, "works", session, "", work_values
    )
    if work_values_xml is None:
        return None
    print("***************************")
    print(work_values_xml)

    try:
        sleep(2)
        logger.info("Attempting to create Work record for item %s", title)
        data = adlib.post(CID_API, work_values_xml, "works", "insertrecord", session)
        try:
            work_id = adlib.retrieve_field_name(data, "priref")[0]
            object_number = adlib.retrieve_field_name(data, "object_number")[0]
            print(
                f"* Work record created with Priref <{work_id}> Object number <{object_number}>"
            )
            logger.info("%s\tWork record created with priref %s", fullpath, work_id)
        except (IndexError, TypeError, KeyError) as err:
            logger.critical(
                f"Failed to retrieve Priref from record created using: 'works', 'insertrecord' for {title}"
            )
            raise Exception(
                "Failed to retrieve Priref/Object Number from record creation."
            ).with_traceback(err.__traceback__)

    except Exception as err:
        print(f"* Unable to create Work record for <{title}>")
        print(err)
        logger.critical("%s\tUnable to create Work record for <%s>", fullpath, title)
        logger.critical(err)
        raise Exception("Unable to write Work record.").with_traceback(
            err.__traceback__
        )

    return work_id


def create_manifestation(
    work_id: str, fullpath: Optional[str], title: str, session: requests.Session, record_defaults: list[dict[str, str]], manifestation_defaults: list[dict[str, str]]
) -> str:
    """
    Create CID record for Manifestation
    """
    manifestation_id, object_number = "", ""
    manifestation_values = []
    manifestation_values.extend(record_defaults)
    manifestation_values.extend(manifestation_defaults)
    manifestation_values.append({"part_of_reference.lref": work_id})

    man_values_xml = adlib.create_record_data(
        CID_API, "manifestations", session, "", manifestation_values
    )
    if man_values_xml is None:
        return None
    print("***************************")
    print(man_values_xml)

    try:
        sleep(2)
        logger.info("Attempting to create Manifestation record for item %s", title)
        data = adlib.post(
            CID_API, man_values_xml, "manifestations", "insertrecord", session
        )
        try:
            manifestation_id = adlib.retrieve_field_name(data, "priref")[0]
            object_number = adlib.retrieve_field_name(data, "object_number")[0]
            print(
                f"* Manifestation record created with Priref {manifestation_id} Object number {object_number}"
            )
            logger.info(
                "%s\tManifestation record created with priref %s",
                fullpath,
                manifestation_id,
            )
        except (IndexError, TypeError, KeyError) as err:
            logger.critical(
                f"Failed to retrieve Priref from record created using: 'works', 'insertrecord' for {title}"
            )
            raise Exception(
                "Failed to retrieve Priref/Object Number from record creation."
            ).with_traceback(err.__traceback__)
    except Exception as err:
        if "bool" in str(err):
            logger.critical(
                "Unable to write manifestation record <%s>", manifestation_id
            )
            print(f"Unable to write manifestation record - error: {err}")
            raise Exception("Unable to write manifestation record.").with_traceback(
                err.__traceback__
            )
        print(f"*** Unable to write manifestation record: {err}")
        logger.critical(
            "Unable to write manifestation record <%s> %s", manifestation_id, err
        )
        raise Exception("Unable to write manifestation record.").with_traceback(
            err.__traceback__
        )

    return manifestation_id


def build_webvtt_dct(old_webvtt: str) -> Optional[str]:
    """
    Open WEBVTT and if content present
    append to CID item record
    """

    print("Attempting to open and read subtitles.vtt")
    if not os.path.exists(old_webvtt):
        print(f"subtitles.vtt not found: {old_webvtt}")
        return None

    with open(old_webvtt, encoding="utf-8") as webvtt_file:
        webvtt_payload = webvtt_file.read()
        webvtt_file.close()

    if not webvtt_payload:
        print("subtitles.vtt could not be open")
        logger.warning("Unable to open subtitles.vtt - file absent")
        return None

    if not "-->" in webvtt_payload:
        print("subtitles.vtt has no data present in file")
        logger.warning("subtitles.vtt data is absent")
        return None

    return webvtt_payload.replace("'", "'")


def create_item(
    manifestation_id: str,
    fullpath: str,
    title: str,
    session: requests.Session,
    acquired_filename: str,
    record_defaults: list[dict[str, str]],
    item_defaults:list[dict[str, str]]
):
    """
    Create item record, and if failure of item record
    creation then add delete warning to work and manifestation records
    """
    item_id, item_object_number = "", ""
    item_values = []
    item_values.extend(record_defaults)
    item_values.extend(item_defaults)
    item_values.append({"part_of_reference.lref": manifestation_id})
    item_values.append({"digital.acquired_filename": acquired_filename})

    item_values_xml = adlib.create_record_data(
        CID_API, "items", session, "", item_values
    )
    if item_values_xml is None:
        return None
    print("***************************")
    print(item_values_xml)

    try:
        sleep(2)
        logger.info("Attempting to create CID item record for item %s", title)
        data = adlib.post(CID_API, item_values_xml, "items", "insertrecord", session)
        try:
            item_id = adlib.retrieve_field_name(data, "priref")[0]
            item_object_number = adlib.retrieve_field_name(data, "object_number")[0]
            print(
                f"* Item record created with Priref {item_id} Object number {item_object_number}"
            )
            logger.info("%s\tItem record created with priref %s", fullpath, item_id)
        except (TypeError, IndexError, KeyError) as err:
            logger.critical(
                f"Failed to retrieve Priref from record created using: 'works', 'insertrecord' for {title}"
            )
            raise Exception(
                "Failed to retrieve Priref/Object Number from record creation."
            ).with_traceback(err.__traceback__)
    except Exception as err:
        print(f"** PROBLEM: Unable to create Item record for <{title}> {err}")
        logger.critical(
            "%s\tPROBLEM: Unable to create Item record for <%s>, marking Work and Manifestation records for deletion",
            fullpath,
            title,
        )
        raise Exception("Unable to write Item record.").with_traceback(
            err.__traceback__
        )

    return item_id, item_object_number


def mark_for_deletion(work_id: str, manifestation_id: Optional[str], fullpath: str, session: requests.Session) -> None:
    """
    Update work and manifestation records with deletion prompt in title
    """
    global FAILURE_COUNTER
    FAILURE_COUNTER += 1
    payload_start = f"<adlibXML><recordList><record priref='{work_id}'>"
    payload_mid = (
        f"<Title><title>DELETE - STORA record creation problem</title></Title>"
    )
    payload_end = "</record></recordList></adlibXML>"
    payload = payload_start + payload_mid + payload_end
    try:
        response = adlib.post(CID_API, payload, "works", "updaterecord", session)
        if response:
            logger.info(
                "%s\tRenamed Work %s with deletion prompt in title, for bulk deletion",
                fullpath,
                work_id,
            )
        else:
            logger.warning(
                "%s\tUnable to rename Work %s with deletion prompt in title, for bulk deletion",
                fullpath,
                work_id,
            )
    except Exception as err:
        logger.warning(
            "%s\tUnable to rename Work %s with deletion prompt in title, for bulk deletion. Error: %s",
            fullpath,
            work_id,
            err,
        )

    payload_start = f"<adlibXML><recordList><record priref='{manifestation_id}'>"
    payload_mid = (
        f"<Title><title>DELETE - STORA record creation problem</title></Title>"
    )
    payload_end = "</record></recordList></adlibXML>"
    payload = payload_start + payload_mid + payload_end
    try:
        response = adlib.post(
            CID_API, payload, "manifestations", "updaterecord", session
        )
        if response:
            logger.info(
                "%s\tRenamed Manifestation %s with deletion prompt in title",
                fullpath,
                manifestation_id,
            )
        else:
            logger.warning(
                "%s\tUnable to rename Manifestation %s with deletion prompt in title",
                fullpath,
                manifestation_id,
            )
    except Exception as err:
        logger.warning(
            "%s\tUnable to rename Manifestation %s with deletion prompt in title. Error: %s",
            fullpath,
            manifestation_id,
            err,
        )


def push_payload(item_id: str, session: requests.Session, webvtt_payload: str) -> Optional[bool]:
    """
    Push webvtt payload separately to Item record
    creation, to manage escape character injects
    """

    label_type = "SUBWEBVTT"
    label_source = "Extracted from MPEG-TS created by STORA recording"
    # Make payload
    pay_head = f'<adlibXML><recordList><record priref="{item_id}">'
    label_type_addition = f"<label.type>{label_type}</label.type>"
    label_addition = f"<label.source>{label_source}</label.source><label.text><![CDATA[{webvtt_payload}]]></label.text>"
    pay_end = "</record></recordList></adlibXML>"
    payload = pay_head + label_type_addition + label_addition + pay_end

    try:
        post_resp = adlib.post(CID_API, payload, "items", "updaterecord", session)
        if post_resp:
            return True
    except Exception as err:
        logger.warning(
            "push_payload(): Error returned from requests post: %s %s %s",
            item_id,
            payload,
            err,
        )
        return False


if __name__ == "__main__":
    main()<|MERGE_RESOLUTION|>--- conflicted
+++ resolved
@@ -156,12 +156,6 @@
     duration_minutes_integer = int(duration_minutes)
     duration_total = (duration_hours_integer * 60) + duration_minutes_integer
 
-<<<<<<< HEAD
-    actual_duration = data["actual_duration"]
-    actual_duration_hours, actual_duration_minutes, actual_duration_seconds = (
-        actual_duration.split(":")
-    )
-=======
     actual_duration = data['actual_duration']
     if ':' in str(actual_duration):
         actual_duration_hours, actual_duration_minutes, actual_duration_seconds = actual_duration.split(':')
@@ -170,12 +164,9 @@
     else:
         return (title, description, title_date_start, time, duration_total, duration_total, 0, channel, broadcast_company, code_type)
 
->>>>>>> 5e178e0a
     actual_duration_hours_integer = int(actual_duration_hours)
     actual_duration_minutes_integer = int(actual_duration_minutes)
-    actual_duration_total = (
-        actual_duration_hours_integer * 60
-    ) + actual_duration_minutes_integer
+    actual_duration_total = (actual_duration_hours_integer * 60) + actual_duration_minutes_integer
     actual_duration_seconds_integer = int(actual_duration_seconds)
 
     return (
