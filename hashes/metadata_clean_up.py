#!/usr/bin/env python3

'''
** THIS SCRIPT MUST RUN FROM SHELL LAUNCH SCRIPT RUNNING PARALLEL MULTIPLE JOBS **
Script to clean up Mediainfo files that belong to filepaths deleted by autoingest,
writes mediainfo data to CID media record priref before deleting files.

1. Receive filepath of '*_TEXT.txt' file from sys.argv
2. Extract filename, and create paths for all metadata possibilities
3. Check CID Media record exists with imagen.media.original_filename matching filename
   There is no danger deleting before asset in autoingest, as validation occurs
   before CID media record creation now.
4. Capture priref of CID Media record
5. Extract each metadata file and write in XML block to CID media record
   in header_tags and header_parser fields,
7. Where data written successfully delete mediainfo file
8. Where there's no match leave file and may be needed later

2023
Python3.8+
'''

# Global packages
import os
import csv
import sys
import json
import logging
from typing import Optional, Union, Any

# Local packages
sys.path.append(os.environ['CODE'])
import adlib_v3 as adlib
import utils

# Global variables
LOG_PATH = os.environ['LOG_PATH']
MEDIAINFO_PATH = os.path.join(LOG_PATH, 'cid_mediainfo')
CSV_PATH = os.path.join(LOG_PATH, 'persistence_queue_copy.csv')
CID_API = os.environ['CID_API4']
ERROR_CSV = os.path.join(LOG_PATH, 'media_record_metadata_post_failures.csv')

# Setup logging
LOGGER = logging.getLogger('metadata_clean_up')
HDLR = logging.FileHandler(os.path.join(LOG_PATH, 'metadata_clean_up.log'))
FORMATTER = logging.Formatter('%(asctime)s\t%(levelname)s\t%(message)s')
HDLR.setFormatter(FORMATTER)
LOGGER.addHandler(HDLR)
LOGGER.setLevel(logging.INFO)

FIELDS = [
    {'container.duration': ['Duration_String1', 'Duration  ']},
    {'container.duration.milliseconds': ['Duration', '']},
    {'container.file_size.total_bytes': ['FileSize', 'File size  ']},
    {'container.file_size.total_gigabytes': ['FileSize_String4', 'File size  ']},
    {'container.commercial_name': ['Format_Commercial', 'Commercial name  ']},
    {'container.format': ['Format', 'Format  ']},
    {'container.audio_codecs': ['Audio_Codec_List', 'Audio codecs ']},
    {'container.audio_stream_count': ['AudioCount', 'Count of audio streams  ']},
    {'container.video_stream_count': ['VideoCount', 'Count of video streams  ']},
    {'container.format_profile': ['Format_Profile','Format profile  ']},
    {'container.format_version': ['Format_Version','Format version  ']},
    {'container.encoded_date': ['Encoded_Date','Encoded date  ']},
    {'container.frame_count': ['FrameCount', 'Frame count  ']},
    {'container.frame_rate': ['FrameRate', 'Frame rate  ']},
    {'container.overall_bit_rate': ['OverallBitRate_String', 'Overall bit rate  ']},
    {'container.overall_bit_rate_mode': ['OverallBitRate_Mode', 'Overall bit rate mode  ']},
    {'container.writing_application': ['Encoded_Application', 'Writing application  ']},
    {'container.writing_library': ['Encoded_Library', 'Writing library  ']},
    {'container.file_extension': ['FileExtension', 'File extension  ']},
    {'container.media_UUID': ['UniqueID', 'Unique ID  ']},
    {'container.truncated': ['IsTruncated','Is truncated  ']},
    {'video.duration': ['Duration_String1', '']},
    {'video.duration.milliseconds': ['Duration','Duration  ']},
    {'video.bit_depth': ['BitDepth', 'Bit depth  ']},
    {'video.bit_rate_mode': ['BitRate_Mode', 'Bit rate mode  ']},
    {'video.bit_rate': ['BitRate_String','Bit rate  ']},
    {'video.chroma_subsampling': ['ChromaSubsampling', 'Chroma subsampling']},
    {'video.compression_mode': ['Compression_Mode', 'Compression mode  ']},
    {'video.format_version': ['Format_Version', 'Format version  ']},
    {'video.frame_count': ['FrameCount', 'Frame count  ']},
    {'video.frame_rate': ['FrameRate', 'Frame rate  ']},
    {'video.frame_rate_mode': ['FrameRate_Mode', 'Frame rate mode  ']},
    {'video.height': ['Height', 'Height  ']},
    {'video.scan_order': ['ScanOrder_String', 'Scan order  ']},
    {'video.scan_type': ['ScanType','Scan type  ']},
    {'video.scan_type.store_method': ['ScanType_StoreMethod_String', 'Scan type, store method  ']},
    {'video.standard': ['Standard', 'Standard  ']},
    {'video.stream_size_bytes': ['StreamSize', 'Stream size  ']},
    {'video.stream_order': ['StreamOrder', 'StreamOrder  ']},
    {'video.width': ['Width', 'Width  ']},
    {'video.format_profile': ['Format_Profile', 'Format profile  ']},
    {'video.width_aperture': ['Width_CleanAperture', 'Width clean aperture  ']}, # Guessed second
    {'video.delay': ['Delay','Delay  ']},
    {'video.format_settings_GOP': ['Format_Settings_GOP', 'Format settings, GOP  ']},
    {'video.codec_id': ['CodecID','Codec ID  ']},
    {'video.colour_space': ['ColorSpace','Color space  ']},
    {'video.colour_primaries': ['colour_primaries', 'Color primaries  ']},
    {'video.commercial_name': ['Format_Commercial', 'Commercial name  ']},
    {'video.display_aspect_ratio': ['DisplayAspectRatio','Display aspect ratio  ']},
    {'video.format': ['Format', 'Format  ']},
    {'video.matrix_coefficients': ['matrix_coefficients', 'Matrix coefficients  ']},
    {'video.pixel_aspect_ratio': ['PixelAspectRatio', 'Pixel aspect ratio  ']},
    {'video.transfer_characteristics': ['transfer_characteristics', 'Transfer characteristics  ']},
    {'video.writing_library': ['Encoded_Library', 'Writing library  ']},
    {'video.stream_size': ['StreamSize_String', 'Stream size  ']},
    {'colour_range': ['colour_range', 'Color range  ']},
    {'max_slice_count': ['MaxSlicesCount', 'MaxSlicesCount  ']},
    {'audio.bit_depth': ['BitDepth', 'Bit depth  ']},
    {'audio.bit_rate': ['BitRate_String', 'Bit rate  ']},
    {'audio.bit_rate_mode': ['BitRate_Mode', 'Bit rate mode  ']},
    {'audio.channels': ['Channels', 'Channel(s)  ']},
    {'audio.codec_id': ['CodecID', 'Codec ID  ']},
    {'audio.duration': ['Duration_String1', 'Duration  ']},
    {'audio.channel_layout': ['ChannelLayout', 'Channel layout  ']},
    {'audio.channel_position': ['ChannelPositions', 'Channel positions  ']},
    {'audio.compression_mode': ['Compression_Mode', 'Compression mode  ']},
    {'audio.format_settings_endianness': ['Format_Settings_Endianness', 'Format settings, Endianness  ']},
    {'audio.format_settings_sign': ['Format_Settings_Sign', 'Format settings, Sign  ']},
    {'audio.frame_count': ['FrameCount','Frame count  ']},
    {'audio.language': ['Language_String', 'Language  ']},
    {'audio.stream_size_bytes': ['StreamSize', 'Stream size  ']},
    {'audio.stream_order': ['StreamOrder', 'StreamOrder  ']},
    {'audio.stream_size': ['StreamSize_String', 'Stream size  ']},
    {'audio.commercial_name': ['Format_Commercial', 'Commercial name  ']},
    {'audio.format': ['Format', 'Format  ']},
    {'audio.sampling_rate': ['SamplingRate_String', 'Sampling rate  ']},
    {'other.duration': ['Duration_String1', 'Duration  ']},
    {'other.frame_rate': ['FrameRate', 'Frame rate  ']},
    {'other.language': ['Language_String', 'Language  ']},
    {'other.type': ['Type', 'Type  ']},
    {'other.timecode_first_frame': ['TimeCode_FirstFrame', 'Time code of first frame  ']},
    {'other.stream_order': ['StreamOrder', 'StreamOrder  ']},
    {'other.format': ['Format', 'Format  ']},
    {'text.duration': ['Duration_String1', 'Duration  ']},
    {'text.stream_order': ['StreamOrder', 'StreamOrder  ']},
    {'text.format': ['Format', 'Format  ']},
    {'text.codec_id': ['CodecID', 'Codec ID  ']}
]

def make_paths(filename: str) -> list[str]:
    '''
    Make all possible paths
    '''
    text_full_path = os.path.join(MEDIAINFO_PATH, f"{filename}_TEXT_FULL.txt")
    ebu_path = os.path.join(MEDIAINFO_PATH, f"{filename}_EBUCore.xml")
    pb_path = os.path.join(MEDIAINFO_PATH, f"{filename}_PBCore2.xml")
    xml_path = os.path.join(MEDIAINFO_PATH, f"{filename}_XML.xml")
    json_path = os.path.join(MEDIAINFO_PATH, f"{filename}_JSON.json")
    exif_path = os.path.join(MEDIAINFO_PATH, f"{filename}_EXIF.txt")

    return [text_full_path, ebu_path, pb_path, xml_path, json_path, exif_path]


def cid_retrieve(fname: str) -> Optional[str]:
    '''
    Retrieve priref for media record from imagen.media.original_filename
    '''
    try:
        search = f"imagen.media.original_filename='{fname}'"
        record = adlib.retrieve_record(CID_API, 'media', search, '0')[1]
        if not record:
            return ''
        if 'priref' in str(record):
            priref = adlib.retrieve_field_name(record[0], 'priref')[0]
            return priref
        return ''
    except AttributeError:
        print('Priref return None type')
    except Exception as e:
        print(e)


def main():
    '''
    Clean up scripts for checksum files that have been processed by autoingest.
    Write all mediainfo reports to header_tags. Populate fields with specific data.
    Two POST strategy in place to manage development of thesaurus terms for linked fields
    '''
    if len(sys.argv) < 2:
        sys.exit('Missing arguments')
    if not utils.cid_check(CID_API):
        print("* Cannot establish CID session, exiting script")
        LOGGER.critical("* Cannot establish CID session, exiting script")
        sys.exit()
    if not utils.check_control('pause_scripts'):
        LOGGER.info('Script run prevented by downtime_control.json. Script exiting.')
        sys.exit('Script run prevented by downtime_control.json. Script exiting.')

    text_path: str = sys.argv[1]
    text_file: str = os.path.basename(text_path)
    if not os.path.isfile(text_path):
        sys.exit(f"Skipping. File absent from path: {text_path}")
    if os.path.getsize(text_path) < 1:
        sys.exit(f"Skipping. File is empty: {text_path}")
    if text_file.endswith('_TEXT.txt'):
        filename: str = text_file.split("_TEXT.txt")[0]
        if len(filename) > 0 and filename.endswith((".ini", ".DS_Store", ".mhl", ".json")):
            sys.exit('Incorrect media file detected.')

        # Checking for existence of Digital Media record
        print(text_path, filename)
        priref: Optional[str] = cid_retrieve(filename)
        if priref is None:
            sys.exit('Script exiting. Could not find matching Priref.')
        if len(priref) == 0:
            sys.exit('Script exiting. Priref could not be retrieved.')

        print(f"Priref retrieved: {priref}. Writing metadata to record")
        json_path = make_paths(filename)[4]
        json_use = True
        if not json_path:
            LOGGER.warning("JSON record is absent. Attempting recovery from TEXT data")
            json_use = False
        else:
            with open(json_path, 'rb') as f:
                length = len(f.readlines())
                if not length >= 10:
                    LOGGER.warning("JSON record is absent. Attempting recovery from TEXT data")
                    json_use = False
        if json_use:
            mdata_xml = build_metadata_xml(json_path, priref)
        else:
            text_full_path = make_paths(filename)[0]
            mdata_xml = build_metadata_text_xml(text_path, text_full_path, priref)

        print(mdata_xml)
        success, rec = write_payload(mdata_xml, priref)
        if success:
            LOGGER.info("** Digital Media metadata from JSON successfully written to CID Media record: %s", priref)
        else:
            LOGGER.warning("Failed to push regular metadata to the CID record. Writing to errors CSV")
            write_to_errors_csv('media', CID_API, priref, mdata_xml, rec)

    elif text_file.endswith('_EXIF.txt'):
        filename = text_file.split("_EXIF.txt")[0]
        if len(filename) > 0 and filename.endswith((".ini", ".DS_Store", ".mhl", ".json")):
            sys.exit('Incorrect media file detected.')

        # Checking for existence of Digital Media record
        print(text_path, filename)
        priref = cid_retrieve(filename)
        if priref is None:
            sys.exit('Script exiting. Could not find matching Priref.')
        if len(priref) == 0:
            sys.exit('Script exiting. Priref could not be retrieved.')

        print(f"Priref retrieved: {priref}. Writing metadata to record")
        exif_path = make_paths(filename)[5]

        image_xml = build_exif_metadata_xml(exif_path, priref)

        success, rec = write_payload(image_xml, priref)
        if success:
            LOGGER.info("** Digital Media EXIF metadata from JSON successfully written to CID Media record: %s", priref)
        else:
            LOGGER.warning("Failed to push EXIF metadata to the CID record. Writing to errors CSV")
            write_to_errors_csv('media', CID_API, priref, image_xml, rec)

    # Write remaining metadata to header_tags and clean up
    header_payload = make_header_data(text_path, filename, priref)
    if not header_payload:
        LOGGER.warning("Failed to compile header metadata tag. Writing to errors CSV")
        write_to_errors_csv('media', CID_API, priref, header_payload)
        sys.exit()

    print(header_payload)
    print(">> ********************** <<")
    success, _ = write_payload(header_payload, priref)
    if success:
        LOGGER.info("Payload data successfully written to CID Media record: %s", priref)
        clean_up(filename, text_path)
    else:
        LOGGER.warning("Failed to POST header tag data to CID record. Writing to errors CSV")


def build_exif_metadata_xml(exif_path: str, priref: str) -> Union[str, bool]:
    '''
    Open text file for any EXIF data
    and create XML for update record
    '''
    with open(exif_path, 'r') as metadata:
        # mdata = base64.b64encode(metadata.readlines())
        mdata: list[str] = metadata.readlines()

    img_xml  = get_image_xml(mdata)
    print(img_xml)
    xml= adlib.create_record_data(CID_API, 'media', priref, img_xml)

    return xml


def build_metadata_xml(json_path: str, priref: str) -> str:
    '''
    Open JSON, dump to dict and create
    metadata XML for updaterecord
    '''
    videos = audio = other = text = ''
    with open(json_path, 'r') as metadata:
        mdata = json.load(metadata)

    for track in mdata['media']['track']:
        if track['@type'] == 'General':
            print(f"General track: {track}")
            gen = get_xml('container', track)
            gen_xml = wrap_as_xml('Container', gen)

        elif track['@type'] == 'Video':
            print(f"Video track: {track}")
            vid = get_video_xml(track)
            vid_xml = wrap_as_xml('Video', vid)
            if len(videos) > 0:
                videos += vid_xml
            else:
                videos = vid_xml
        elif track['@type'] == 'Audio':
            print(f"Audio track: {track}")
            aud = get_xml('audio', track)
            aud_xml = wrap_as_xml('Audio', aud)
            if len(audio) > 0:
                audio += aud_xml
            else:
                audio = aud_xml
        elif track['@type'] == 'Other':
            oth = get_xml('other', track)
            oth_xml = wrap_as_xml('Other', oth)
            # Only pass one set of Other data to XML at this time
            if len(other) == 0:
                other = oth_xml
            else:
                # other += other_xml
                pass
        elif track['@type'] == 'Text':
            txt = get_xml('text', track)
            txt_xml = wrap_as_xml('Text', txt)
            if len(text) > 0:
                text += txt_xml
            else:
                text = txt_xml

    payload = gen_xml + videos + audio + other + text
    payload_start = f"<adlibXML><recordList><record priref='{priref}'>"
    payload_end = "</record></recordList></adlibXML>"

    return f"{payload_start}{payload}{payload_end}"


def get_text_rows(start, mdata: list[str]) -> list[str]:
    '''
    read lines and get data
    '''
    collection = []
    capture = False
    for row in mdata:
        if start in row:
            capture = True
            collection.append(row.strip())
        if row == '\n':
            capture = False
        if capture and ':' in str(row):
            collection.append(row.strip())

    return collection


def iterate_text_rows(data: list[str], match: str, key: str) -> Optional[dict[str, str]]:
    '''
    Receive key to match, sort and
    clean data and return
    '''
    if match == '':
        return None

    matches = []
    for row in data:
        if match in str(row):
            field_entry = row.split(':', 1)[-1].strip()
            if 'MiB' in field_entry or 'KiB' in field_entry or 'TiB' in field_entry:
                continue
            matches.append(field_entry)
    if matches:
        if 'height' in key or 'width' in key:
            field_chosen = manipulate_data(key, sorted(matches, key=len)[0])
        else:
            field_chosen = manipulate_data(key, sorted(matches, key=len)[-1])
        if field_chosen is None:
            return None
        return {f'{key}': field_chosen}


<<<<<<< HEAD
def get_stream_count(gen_rows: list[str]) -> tuple[int, int]:
=======
def get_stream_count(gen_rows: list[str]) -> tuple[int, int, int]:
>>>>>>> 5e178e0a
    '''
    Get counts of streams
    to isolate metadata
    '''
    vid_count = aud_count = oth_count = 0
    for row in gen_rows:
        print(row)
        if row.startswith('Count of audio streams  '):
            aud_count = int(row.split(':')[-1].strip())
        if row.startswith('Count of video streams  '):
            vid_count = int(row.split(':')[-1].strip())
        if row.startswith('OtherCount '):
            oth_count = int(row.split(':')[-1].strip())
    return vid_count, aud_count, oth_count


def build_metadata_text_xml(text_path: str, text_full_path: str, priref: str) -> str:
    '''
    Use supplied text file for metadata extraction
    '''
    if os.path.exists(text_full_path):
        with open(text_full_path, 'r') as metadata:
            # mdata = base64.b64encode(metadata.readlines())
            mdata = metadata.readlines()
    else:
        with open(text_path, 'r') as metadata:
            # mdata = base64.b64encode(metadata.readlines())
            mdata = metadata.readlines()

    gen = []
    payload = ''
    gen_rows = get_text_rows('General', mdata)
    for field in FIELDS:
        for key, val in field.items():
            # Temporarily convert text returned milliseconds to seconds
            if key.endswith('duration.milliseconds'):
                match = iterate_text_rows(gen_rows, val[1], key)
                if match is None:
                    continue
                milliseconds = match.get(key)
                seconds = f"{float(milliseconds) / 1000:.9f}"
                print(f"*** Converting float milliseconds {milliseconds} into seconds {seconds} ***")
                gen.append({f'{key}': float(seconds)})
            if key.startswith('container.'):
                match = iterate_text_rows(gen_rows, val[1], key)
                if match is None:
                    continue
                gen.append(match)
    if len(gen) > 0:
        xml = wrap_as_xml('Container', gen)
        payload += xml
    print(gen)
    vid_count, aud_count, oth_count = get_stream_count(gen_rows)
    for num in range(1, vid_count+1):
        if vid_count == 1:
            vid_rows = get_text_rows('Video', mdata)
        else:
            vid_rows = get_text_rows(f'Video \#{num}', mdata)
        vid = []
        for field in FIELDS:
            for key, val in field.items():
                # Temporarily convert text returned milliseconds to seconds
                if key.endswith('duration.milliseconds'):
                    match = iterate_text_rows(vid_rows, val[1], key)
                    if match is None:
                        continue
                    milliseconds = match[key]
                    seconds = f"{float(milliseconds) / 1000:.9f}"
                    print(f"*** Converting float milliseconds {milliseconds} into seconds {seconds} ***")
                    vid.append({f'{key}': float(seconds)})
                if key.startswith('video.'):
                    match = iterate_text_rows(vid_rows, val[1], key)
                    if match is None:
                        continue
                    vid.append(match)
                if key.startswith('colour_range'):
                    match = iterate_text_rows(vid_rows, val[1], key)
                    if match is None:
                        continue
                    vid.append(match)
                if key.startswith('MaxSlicesCount'):
                    match = iterate_text_rows(vid_rows, val[1], key)
                    if match is None:
                        continue
                    vid.append(match)
        if len(vid) > 0:
            xml = wrap_as_xml('Video', vid)
            payload += xml

    for num in range(1, aud_count+1):
        if aud_count == 1:
            aud_rows = get_text_rows('Audio', mdata)
        else:
            aud_rows = get_text_rows(f'Audio \#{num}', mdata)
        aud = []
        for field in FIELDS:
            for key, val in field.items():
                # Temporarily convert text returned milliseconds to seconds
                if key.endswith('duration.milliseconds'):
                    match = iterate_text_rows(aud_rows, val[1], key)
                    if match is None:
                        continue
                    milliseconds = match[key]
                    seconds = f"{float(milliseconds) / 1000:.9f}"
                    print(f"*** Converting float milliseconds {milliseconds} into seconds {seconds} ***")
                    aud.append({f'{key}': seconds})
                if key.startswith('audio.'):
                    match = iterate_text_rows(aud_rows, val[1], key)
                    if match is None:
                        continue
                    aud.append(match)
        if len(aud) > 0:
            xml = wrap_as_xml('Audio', aud)
            payload += xml

    oth = []
    # Other tracks not repeatable in CID yet. Managing multiple Other tracks
    if oth_count <= 1:
        oth_rows = get_text_rows('Other', mdata)
    else:
        oth_rows = get_text_rows(f'Other \#1', mdata)
    for field in FIELDS:
        for key, val in field.items():
            if key.startswith('other.'):
                match = iterate_text_rows(oth_rows, val[1], key)
                if match is None:
                    continue
                oth.append(match)
    if len(oth) > 0:
        xml = wrap_as_xml('Other', oth)
        payload += xml

    txt = []
    txt_rows = get_text_rows('Text', mdata)
    for field in FIELDS:
        for key, val in field.items():
            if key.startswith('text.'):
                match = iterate_text_rows(txt_rows, val[1], key)
                if match is None:
                    continue
                txt.append(match)
    if len(txt) > 0:
        xml = wrap_as_xml('Text', txt)
        payload += xml

    payload_start = f"<adlibXML><recordList><record priref='{priref}'>"
    payload_end = "</record></recordList></adlibXML>"

    return f"{payload_start}{payload}{payload_end}"


def manipulate_data(key: str, selection: Optional[str]) -> Optional[str]:
    '''
    Sort and transform data where needed
    '''
    if selection is None:
        selection = ''
    if '.format' in key and ' / ' in selection:
        return selection.split(' / ')[0].strip()
    if '.codec_id' in key and ' / ' in selection:
        return selection.split(' / ')[0].strip()
    if '.sampling_rate' in key and selection.isnumeric():
        return None
    if '.stream_size_bytes' in key and selection.isnumeric():
        return selection
    if '.stream_size' in key and selection.isnumeric():
        return None
    if '.bit_rate' in key and selection.isnumeric():
        return None
    if selection == 'Variable':
        return 'VBR'
    if selection == 'Constant':
        return 'CBR'
    if '.total_gigabytes' in key and 'GiB' in selection:
        return selection.split(' GiB')[0]
    elif '.total_gigabytes' in key and 'MiB' in selection:
        return None
    elif '.total_gigabytes' in key and 'KiB' in selection:
        return None
    elif '.total_gigabytes' in key and 'TiB' in selection:
        return None
    elif '.total_gigabytes' in key and selection.isnumeric():
        return None
    if 'FPS' in selection:
        return selection.split(' FPS')[0]
    if '.milliseconds' in key and selection.isnumeric():
        return selection
    elif '.milliseconds' in key and ':' in selection:
        return None
    elif '.milliseconds' in key and 'min' in selection:
        return None
    if '.bit_depth' in key and ' bits' in selection:
        return selection.split(' bits')[0]
    if 'language' in key and selection == 'en':
        return 'English'
    if 'language' in key and 'nar' in selection:
        return None
    if '.height' in key and 'pixel' in selection:
        return None
    if '.width' in key and 'pixels' in selection:
        return None
    if 'audio.channels' in key and 'channel' in selection:
        return None
    return selection


def wrap_as_xml(grouping: str, field_pairs: list[dict[Any, Any]]) -> str:
    '''
    Borrwed from Adlib
    but for specific need
    '''
    mid = ''
    for grouped in field_pairs:
        for key, val in grouped.items():
            xml_field = f'<{key}>{val}</{key}>'
            mid += xml_field

    return f'<{grouping}>{mid}</{grouping}>'


def get_xml(arg: str, track: dict[str, str]) -> list[dict]:
    '''
    Create dictionary for General
    metadata required
    '''
    dct = []
    for field in FIELDS:
        for k, v in field.items():
            if k.startswith(f'{arg}.'):
                if track.get(v[0]):
                    selected = manipulate_data(k, track.get(v[0]))
                    if selected is None:
                        continue
                    dct.append({f'{k}': selected.strip()})

    return dct


def get_video_xml(track: dict[str, str]) -> list[dict]:
    '''
    Create dictionary for Video
    metadata required
    '''

    video_dict = []
    for field in FIELDS:
        for k, v in field.items():
            if k.startswith('video.'):
                if track.get(v[0]):
                    selected = manipulate_data(k, track.get(v[0]))
                    if selected is None:
                        continue
                    video_dict.append({f'{k}': selected.strip()})
            if k.startswith('colour_range'):
                if track.get(v[0]):
                    selected = manipulate_data(k, track.get(v[0]))
                    if selected is None:
                        continue
                    video_dict.append({f'{k}': selected.strip()})
            if k.startswith('max_slice_count'):
                if track.get(v[0]):
                    selected = manipulate_data(k, track.get(v[0]))
                    if selected is None:
                        continue
                    video_dict.append({f'{k}': selected.strip()})
                elif track.get('extra'):
                    try:
                        selected = manipulate_data(k, track.get('extra').get(v[0]))
                        if selected is None:
                            continue
                        video_dict.append({f'{k}': selected.strip()})
                    except (KeyError, AttributeError, TypeError):
                        pass
    return video_dict


def get_image_xml(track: list[str]) -> list[dict[str, str]]:
    '''
    Create dictionary for Image
    metadata from Exif data source
    '''

    if not isinstance(track, list):
        return None

    data = [
        'File Size, file_size',
        'Bits Per Sample, bits_per_sample',
        'Color Components, colour_components',
        'Color Space, colour_space',
        'Compression, compression',
        'Encoding Process, encoding_process',
        'Exif Byte Order, exif_byte_order',
        'File Type, file_type',
        'Exif Image Height, height',
        'Exif Image Width, width',
        'Orientation, orientation',
        'Resolution Unit, resolution_unit',
        'Software, software',
        'X Resolution, x_resolution',
        'Y Cb Cr Sub Sampling, y_cb_cr_sub_sampling',
        'Y Resolution, y_resolution'
    ]

    image_dict = []
    for mdata in track:
        field, value = mdata.split(':', 1)
        for d in data:
            exif_field, cid_field = d.split(', ')
            if exif_field == field.strip():
                image_dict.append({f'image.{cid_field}': value.strip()})

    return image_dict


def clean_up(filename: str, text_path: str) -> None:
    '''
    Clean up metadata
    '''
    tfp, ep, pp, xp, jp, exfp = make_paths(filename)

    try:
        LOGGER.info("Deleting path: %s", text_path)
        os.remove(text_path)
    except Exception:
        LOGGER.warning("Unable to delete file: %s", text_path)
    try:
        LOGGER.info("Deleting path: %s", tfp)
        os.remove(tfp)
    except Exception:
        LOGGER.warning("Unable to delete file: %s", tfp)
    try:
        LOGGER.info("Deleting path: %s", ep)
        os.remove(ep)
    except Exception:
        LOGGER.warning("Unable to delete file: %s", ep)
    try:
        LOGGER.info("Deleting path: %s", pp)
        os.remove(pp)
    except Exception:
        LOGGER.warning("Unable to delete file: %s", pp)
    try:
        LOGGER.info("Deleting path: %s", xp)
        os.remove(xp)
    except Exception:
        LOGGER.warning("Unable to delete file: %s", xp)
    try:
        LOGGER.info("Deleting path: %s", jp)
        os.remove(jp)
    except Exception:
        LOGGER.warning("Unable to delete file: %s", jp)
    try:
        LOGGER.info("Deleting path: %s", exfp)
        os.remove(exfp)
    except Exception:
        LOGGER.warning("Unable to delete file: %s", exfp)


def make_header_data(text_path: str, filename: str, priref: str) -> str:
    '''
    Create the header tag data
    '''
    tfp, ep, pp, xp, jp, exfp = make_paths(filename)
    text = text_full = ebu = pb = xml = jsn = exif = ''
    if text_path.endswith('_EXIF.txt'):
        text_path = text_path.replace('_EXIF.txt', '_TEXT.txt')

    # Processing metadata output for text path
    try:
        text_dump = utils.read_extract(text_path)
        text = f"<Header_tags><header_tags.parser>MediaInfo text 0</header_tags.parser><header_tags><![CDATA[{text_dump}]]></header_tags></Header_tags>"
    except Exception as err:
        print(err)
        LOGGER.warning("Failed to write Text dump to record %s", priref)

    # Processing metadata output for text full path
    try:
        text_dump = utils.read_extract(tfp)
        text_full = f"<Header_tags><header_tags.parser>MediaInfo text 0 full</header_tags.parser><header_tags><![CDATA[{text_dump}]]></header_tags></Header_tags>"
    except Exception as err:
        print(err)
        LOGGER.warning("Failed to write Text Full dump to record %s", priref)

    # Processing metadata output for ebucore path
    try:
        text_dump = utils.read_extract(ep)
        ebu = f"<Header_tags><header_tags.parser>MediaInfo ebucore 0</header_tags.parser><header_tags><![CDATA[{text_dump}]]></header_tags></Header_tags>"
    except Exception as err:
        print(err)
        LOGGER.warning("Failed to write EBUCore dump to record %s", priref)

    # Processing metadata output for pbcore path
    try:
        text_dump = utils.read_extract(pp)
        pb = f"<Header_tags><header_tags.parser>MediaInfo pbcore 0</header_tags.parser><header_tags><![CDATA[{text_dump}]]></header_tags></Header_tags>"
    except Exception as err:
        print(err)
        LOGGER.warning("Failed to write PBCore dump to record %s", priref)

    # Processing metadata output for pbcore path
    try:
        text_dump = utils.read_extract(xp)
        xml = f"<Header_tags><header_tags.parser>MediaInfo xml 0</header_tags.parser><header_tags><![CDATA[{text_dump}]]></header_tags></Header_tags>"
    except Exception as err:
        print(err)
        LOGGER.warning("Failed to write XML dump to record %s", priref)

    # Processing metadata output for json path
    try:
        text_dump = utils.read_extract(jp)
        jsn = f"<Header_tags><header_tags.parser>MediaInfo json 0</header_tags.parser><header_tags><![CDATA[{text_dump}]]></header_tags></Header_tags>"
    except Exception as err:
        print(err)
        LOGGER.warning("Failed to write JSON dump to record %s", priref)

    # Processing metadata output for special collections exif data
    try:
        text_dump = utils.read_extract(exfp)
        exif = f"<Header_tags><header_tags.parser>Exiftool text</header_tags.parser><header_tags><![CDATA[{text_dump}]]></header_tags></Header_tags>"
    except Exception as err:
        print(err)
        LOGGER.warning("Failed to write Exif dump to record %s", priref)

    payload_data = text + text_full + ebu + pb + xml + jsn + exif
    return f"<adlibXML><recordList><record priref='{priref}'>{payload_data}</record></recordList></adlibXML>"


def write_payload(payload: str, priref: str) -> tuple[Optional[bool], Optional[dict[Any, Any]]]:
    '''
    Payload formatting per mediainfo output
    '''

    record = adlib.post(CID_API, payload, 'media', 'updaterecord')
    print(record)
    if record is None:
        return False, record
    elif "'error': {'message':" in str(record):
        return False, record
    elif priref in str(record):
        return True, record
    else:
        return None, record


def write_to_errors_csv(dbase: str, api: str, priref: str, xml_dump: str, record_response: dict[Any, Any]) -> None:
    '''
    Keep a tab of problem POSTs as we expand
    thesaurus range for media record linked metadata
    '''
    data = [priref, dbase, api, xml_dump, record_response]

    with open(ERROR_CSV, 'a+', newline='') as csvfile:
        datawriter = csv.writer(csvfile)
        print(f"Adding to CSV error logs:\n{data}")
        datawriter.writerow(data)


if __name__ == '__main__':
    main()<|MERGE_RESOLUTION|>--- conflicted
+++ resolved
@@ -388,11 +388,7 @@
         return {f'{key}': field_chosen}
 
 
-<<<<<<< HEAD
-def get_stream_count(gen_rows: list[str]) -> tuple[int, int]:
-=======
 def get_stream_count(gen_rows: list[str]) -> tuple[int, int, int]:
->>>>>>> 5e178e0a
     '''
     Get counts of streams
     to isolate metadata
