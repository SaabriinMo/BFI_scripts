--- conflicted
+++ resolved
@@ -357,11 +357,7 @@
         if row == '\n':
             capture = False
         if capture and ':' in row:
-<<<<<<< HEAD
-            collection.append({f"{row.split(':')[0].strip()}": f"{row.split(':', 1)[-1].strip()}"})
-=======
             collection.append(row.strip())
->>>>>>> 7bb4fba1
         elif capture and start in row:
             collection.append(row.strip())
             count += 1
