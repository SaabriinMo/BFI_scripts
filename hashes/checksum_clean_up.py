--- conflicted
+++ resolved
@@ -93,18 +93,11 @@
     '''
     Retrieve priref for media record from imagen.media.original_filename
     '''
-<<<<<<< HEAD
-    priref= ''
-    search = f"imagen.media.original_filename='{fname}'"
-    record= adlib.retrieve_record(CID_API, 'media', search, '0', ['priref', 'checksum.value'])[1]
-    if not record:
-=======
     priref = checksum_val = ''
     search = f"(imagen.media.original_filename='{fname}') or (reference_number='{fname}')"
     print(f"Media record search: {search}")
     record = adlib.retrieve_record(CID_API, 'media', search, '0', ['priref', 'checksum.value'])[1]
     if record is None:
->>>>>>> 5e178e0a
         return '', ''
     print(record)
     if 'priref' in str(record):
