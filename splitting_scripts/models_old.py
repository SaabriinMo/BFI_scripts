--- conflicted
+++ resolved
@@ -31,17 +31,10 @@
 import utils
 
 # Global variables
-<<<<<<< HEAD
-LOGS = os.environ["LOG_PATH"]
-LOG_PATH = os.path.join(LOGS, "splitting_models.log")
-DPI_PATH = os.environ["DPI_API"]
-CID_API = os.environ["CID_API3"]
-=======
 LOGS = os.environ['LOG_PATH']
 LOG_PATH = os.path.join(LOGS, 'splitting_models.log')
 DPI_PATH = os.environ['DPI_API']
 CID_API = utils.get_current_api()
->>>>>>> d31ef7e2
 CID = adlib.Database(url=CID_API)
 
 # Setup logging, overwrite each time
