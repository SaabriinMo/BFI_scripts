#!/usr/bin/env python3

'''
MUST BE LAUNCHED FROM SHELL SCRIPT
FOR SYS.ARGV[1] Path and SYS.ARGV[2] '' / multi
Unique paths for QNAP-08 to QNAP-01 FFmpeg stream copy

Process F47 digitisation output:
   - expect can_ID or package_number file inputs
   - model item contents of whole tape digitisation
   - translate existing content segmentation timecode data
   - move single-item tapes to destination
   - split multi-item tapes into content segments
   - document new media objects in CID

 Use:
  # Single item tapes only
  $ python split_fixity.py <path_to_folder>

  # All tapes
  $ python split_fixity.py <path_to_folder> multi

Refactored for Python3
June 2022
'''

# Public packages
import os
import sys
import glob
import json
import time
import shutil
import logging
import datetime
import subprocess
from typing import Final, Optional, Any

# Private packages
sys.path.append(os.environ['CODE'])
import adlib
import document_item
import models
import clipmd5

# GLOBAL PATHS FROM SYS.ARGV
try:
    TARGET: Final = str(sys.argv[1])
    MULTI_ITEMS: Final = True if sys.argv[2] == 'multi' else False
except IndexError:
    MULTI_ITEMS = False

if not os.path.exists(TARGET):
    sys.exit(f"EXIT: Target path received not valid: {TARGET}")

# Path to split files destination
SOURCE, NUM = os.path.split(TARGET)
OUTPUT_08: Final = os.path.join(os.path.split(SOURCE)[0], 'segmented')
OUTPUT_01: Final = os.environ['QNAP01_SEGMENTED']
MEDIA_TARGET: Final = os.path.split(OUTPUT_08)[0]  # Processing folder
AUTOINGEST_01: Final = os.environ['AUTOINGEST_QNAP01']
AUTOINGEST_08: Final = os.environ['AUTOINGEST_QNAP08']
LOG_PATH: Final = os.environ['LOG_PATH']

# Setup CID
<<<<<<< HEAD
CID_API = os.environ['CID_API4']
CID = adlib.Database(url=CID_API)
CUR = adlib.Cursor
=======
CID_API: Final = os.environ['CID_API3']
CID: Final = adlib.Database(url=CID_API)
CUR: Final = adlib.Cursor
>>>>>>> eb46d867

# Setup logging, overwrite each time
logger = logging.getLogger(f'split_fixity_{NUM}')
#hdlr = logging.FileHandler(os.path.join(MEDIA_TARGET, f'log/split_{NUM}.log'))
hdlr = logging.FileHandler(os.path.join(MEDIA_TARGET, f'log/split_{NUM}.log'), mode='w')
formatter = logging.Formatter('%(asctime)s\t%(levelname)s\t%(message)s')
hdlr.setFormatter(formatter)
logger.addHandler(hdlr)
logger.setLevel(logging.INFO)


def control_check() -> None:
    '''
    Check that `downtime_control.json` has not indicated termination
    '''
    with open(os.path.join(LOG_PATH, 'downtime_control.json')) as control:
        j = json.load(control)
        if not j['split_control_ofcom']:
            logger.info("Exit requested by downtime_control.json")
            sys.exit('Exit requested by downtime_control.json')


def get_duration(fullpath: str) -> int:
    '''
    Retrieve file duration using ffprobe
    '''

    cmd: list[str] = [
        'mediainfo', '--Language=raw',
        '--Full', '--Inform="Video;%Duration%"',
        fullpath
    ]

    cmd[3] = cmd[3].replace('"', '')
    duration = subprocess.check_output(cmd).decode('utf-8').rstrip('\n')
    if len(duration) <= 1:
        return None
    print(len(duration), duration)
    print(f"Mediainfo seconds: {duration}")

    if '.' in duration:
        duration = duration.split('.')
    if isinstance(duration, str):
        second_duration = int(duration) // 1000
        return second_duration
    if len(duration) == 2:
        print("Just one duration returned")
        num = duration[0]
        second_duration = int(num) // 1000
        return second_duration
    if len(duration) > 2:
        print("More than one duration returned")
        dur1 = f"{duration[0]}"
        dur2 = f"{duration[1][6:]}"
        if int(dur1) > int(dur2):
            second_duration = int(dur1) // 1000
            return second_duration
        if int(dur1) < int(dur2):
            second_duration = int(dur2) // 1000
            return second_duration
    return None


def check_media_record(fname: str) -> bool:
    '''
    Check if CID media record
    already created for filename
    '''
    search: str = f"imagen.media.original_filename='{fname}'"
    query: dict[str, str] = {
        'database': 'media',
        'search': search,
        'limit': '0',
        'output': 'json',
    }

    try:
        result = CID.get(query)
        if result.hits:
            return True
    except Exception as err:
        print(f"Unable to retrieve CID Media record {err}")
    return False


def match_in_autoingest(fname: str, autoingest: str) -> list[str]:
    '''
    Run a glob check of path
    '''
    match = glob.glob(f"{autoingest}/**/*/{fname}", recursive=True)
    if not match:
        print(f"No match found in {autoingest} : {fname}")
        return None
    print(f"Match: {fname} - {match}")
    return match


def main():
    '''
    Process file and complete segmentation
    generate CID record
    '''

    # List files in recursive sub-directories
    files = []
    for root, _, filenames in os.walk(TARGET):
        for filename in [f for f in filenames if f.endswith(('.mov', '.mxf', '.mkv', '.MOV', '.MKV', '.MXF'))]:
            files.append(os.path.join(root, filename))

    # Process digitised tape files sequentially
    print("----------------------------------------------------")
    print(files)
    for filepath in files:
        control_check()

        f = os.path.basename(filepath)
        logger.info('=== Current file: %s Multi item: %s', filepath, MULTI_ITEMS)

        # Require file extension
        try:
            extension = f.split('.')[-1]
        except Exception as exc:
            logger.warning('%s\tMissing extension: %s', filepath, exc)
            continue

        # Expect can_ID or package_number filename
        id_ = f.split('.')[0]

        # Model identifier
        try:
            i = models.PhysicalIdentifier(id_)
            logger.info(i)
            style = i.type
            logger.info('* Identifier is %s', style)
        except Exception as err:
            logger.warning('models.py error: %s\t%s\t%s', filepath, id_, err)
            continue

        # Model carrier
        try:
            c = models.Carrier(**{style: id_})
            logger.info('* Carrier modelled ok')
        except Exception as err:
            logger.warning('%s\t%s\t%s', filepath, id_, err)
            continue

        # Model segments
        try:
            segments = dict(c.segments)
            logger.info('* Segments modelled ok')
        except Exception as err:
            logger.warning('%s\t%s\t%s', filepath, id_, err)
            continue

        # Only process multi-item tapes if script was invoked with argument 'multi'
        logger.info('*** Checking number of Items from carrier modelling: %s', len(c.items))
        if len(c.items) > 1:
            if not MULTI_ITEMS:
                logger.info("*** Not multi item so skipping.")
                continue

        # Create carrier-level output directory
        qnap_01_carrier_directory = os.path.join(OUTPUT_01, id_)
        qnap_08_carrier_directory = os.path.join(OUTPUT_08, id_)
        logger.info('* Carrier directories created\nQNAP-01 %s / QNAP-08 %s', qnap_01_carrier_directory, qnap_08_carrier_directory)

        # Process each item on tape
        for item in c.items:
            item_priref = int(item['priref'][0])
            object_number = item['object_number'][0]
            logger.info('%s\t* Item priref is %s and object number is %s', filepath, item_priref, object_number)

            # Check whether object_number derivative has been documented already
            try:
                exists = document_item.already_exists(object_number)
            except Exception as err:
                logger.warning('%s\tUnable to determine if derived record already exists for\t%s\n%s', filepath, object_number, err)
                continue

            # Check to prevent progress if more than one CID item record exists
            if exists:
                print(f"Exists: {exists} Hits: {exists.hits}")

                # Avoid working with any file that has more than one derived item record
                if exists.hits > 1:
                    logger.info('%s\t* More than one item record for derived MKV already exists for\t%s. Skipping.', filepath, object_number)
                    print(f"{c.partwhole[0]} is 1 and more than one CID item record exists - this file split will be skipped.")
                    continue
                try:
                    existing_ob_num = exists.records[0]['object_number'][0]
                except (IndexError, TypeError, KeyError):
                    logger.info("Unable to get object_number for file checks. Skipping")
                    continue
                logger.info('%s\t* Item record for derived MKV already exists for\t%s', filepath, existing_ob_num)
                logger.info('%s\tChecking if file has already persisted to DPI, or is in autoingest paths', filepath)
                firstpart_check = f"{existing_ob_num.replace('-','_')}_01of{str(c.partwhole[1]).zfill(2)}.{extension}"
                check_filename = f"{existing_ob_num.replace('-','_')}_{str(c.partwhole[0]).zfill(2)}of{str(c.partwhole[1]).zfill(2)}.{extension}"
                print(f"Checking if {firstpart_check} or {check_filename} persisted to DPI or are in autoingest")

                # Check for first part before allowing next parts to advance
                print(AUTOINGEST_01)
                print(AUTOINGEST_08)
                if c.partwhole[0] != 1:
                    print(f"Checking if first part has already been created or has persisted to DPI: {firstpart_check}")
                    check_result = check_media_record(firstpart_check)
                    firstpart = False
                    if check_result:
                        print(f"First part {firstpart_check} exists in CID, proceeding to check for {check_filename}")
                        firstpart = True
                    match1 = match_in_autoingest(firstpart_check, AUTOINGEST_01)
                    match2 = match_in_autoingest(firstpart_check, AUTOINGEST_08)
                    if match1 or match2:
                        firstpart = True
                    if not firstpart:
                        logger.info("%s\tSkipping: First part has not yet been created, no CID match %s", filepath, firstpart_check)
                        continue
                    logger.info("%s\tPart 01of* in group found %s. Checking if part also ingested...", filepath, firstpart_check, check_filename)

                check_result = check_media_record(check_filename)
                if check_result:
                    print(f"SKIPPING: Filename {check_filename} matched with persisted CID media record")
                    logger.warning("%s\tPart found ingested to DPI: %s.", filepath, check_filename)
                    continue
                match01 = match_in_autoingest(check_filename, AUTOINGEST_01)
                match02 = match_in_autoingest(check_filename, AUTOINGEST_08)
                if match01 or match02:
                    print(f"SKIPPING: CID item record exists and file found in autoingest: {check_filename}")
                    logger.warning("%s\t* Skipping. Part found already in autoingest: %s.", filepath, check_filename)
                    continue
                logger.info("%s\t* Item %s not already created. Clear to continue progress.", filepath, check_filename)

            logger.info("%s\tNo derived CID item record already exists for object number %s.", filepath, object_number)
            # If destination file already exists, move on
            of_01 = os.path.join(qnap_01_carrier_directory, f"{object_number}.{extension}")
            of_08 = os.path.join(qnap_08_carrier_directory, f"{object_number}.{extension}")
            logger.info('%s\t* Destinations created for QNAP-01 and QNAP-08: \n%s\t%s', filepath, of_01, of_08)
            if os.path.isfile(of_01):
                if segments:
                    logger.warning('%s\tDestination file already exists for segmented file. Deleting: %s', filepath, of_01)
                    os.remove(of_01)
                else:
                    logger.warning('%s\tDestination file already exists for non-segmented file: %s', filepath, of_01)
                    continue
            elif os.path.isfile(of_08):
                logger.warning('%s\tDestination file already exists for file: %s', filepath, of_08)
                continue

            # Programme in/out (seconds)
            if segments:
                try:
                    a = segments[item_priref][0][0][0]
                    b = segments[item_priref][-1][-1][-1]
                    logger.info("%s\t* Segments\t%s\t%s", filepath, a, b)
                    print(f'* Segments\t{a}\t{b}')
                except (IndexError, KeyError) as exc:
                    # debug this
                    print(segments)
                    print(exc)
                    raise

            # Get duration of file
            item_duration = get_duration(filepath)
            if not item_duration:
                logger.warning("%s\t* Item has no duration, skipping this file.", filepath)
                continue
            # Get positon of item on tape
            if segments:
                pos = list(segments).index(item_priref)
                logger.info("%s\tSegment position: %s", filepath, pos)

                # Item is first on tape
                if pos == 0:
                    # Begin at tape head
                    in_ = 0
                    logger.info('%s\t* Item is first on tape, starting at tape head...', filepath)
                else:
                    # Begin at end of previous item
                    print('* Item is not first on tape, starting at end of previous item...')
                    logger.info("%s\t* Item is not first on tape, starting at end of previous item...", filepath)
                    k = list(segments.items())[pos-1][0]
                    in_ = segments[k][-1][-1][-1]

                    # Check that tc-in is after tc-out of preceding item
                    if a < in_:
                        logger.warning('%s\t%s\tInvalid video_part data: item begins before end of preceding item\t{}', filepath, id_, in_)
                        # Skip entire carrier
                        break

                # Item is last on tape
                if pos == len(segments)-1:
                    # End at tape tail
                    out = item_duration
                else:
                    # End at beginning of next item
                    k = list(segments.items())[pos+1][0]
                    out = segments[k][0][0][0]

            if not segments and len(c.items) == 1:
                logger.info("%s\t* Item is only one Item on the tape, no need to segment the file...", filepath)
                in_ = 0
                out = item_duration

            if in_ > out:
                logger.warning("%s\t* Duration of tape %s is less than timecode start %s. Skipping this split.", filepath, out, in_)
                continue

            # Format segment to HH:MM:SS timecodes
            tcin = time.strftime('%H:%M:%S', time.gmtime(float(in_)))
            tcout = time.strftime('%H:%M:%S', time.gmtime(float(out)))
            print(f"TC in {tcin} TC out {tcout}")

            # Translate new relative segment positions
            relative_segments = []
            file_duration = None
            content_duration = 0
            if segments:
                relative_in = float(a) - in_
                offset = a - relative_in

                for s in segments[item_priref][0]:
                    i = time.strftime('%H:%M:%S', time.gmtime(float(s[0]) - offset))
                    o = time.strftime('%H:%M:%S', time.gmtime(float(s[1]) - offset))
                    t = (i, o)
                    relative_segments.append(t)

                    # Calculate content duration (excludes inter-segment chunks)
                    content_duration += (s[1] - s[0])

                file_duration = time.strftime('%H:%M:%S', time.gmtime(content_duration))
                logger.info("%s\tFile duration: %s", filepath, file_duration)

            rel = '; '.join([('-'.join([i[0], i[1]])) for i in relative_segments])
            print('')
            print(f'Carrier: {id_}')
            print(f'Item: {item_priref}')
            print(f'Content duration: {file_duration}')
            print(f'Content chapters: {rel}')
            print(f'Extract from source: {tcin} -> {tcout}')
            print('')

            if len(c.items) == 1:
                make_segment = False
            elif len(c.items) >= 2:
                make_segment = True

            if not make_segment:
                # Create carrier-level output directory
                qnap_08 = True
                if not os.path.exists(qnap_08_carrier_directory):
                    os.mkdir(qnap_08_carrier_directory)

                # No need to stream-copy single item, simply move file to destination
                try:
                    print(f'* Move single-item file: {f} -> {of_08}')
                    logger.info('%s\tMoved single-item file\t%s -> %s', filepath, f, of_08)
                    shutil.move(filepath, of_08)
                except Exception:
                    logger.warning('%s\tUnable to move and rename file\t%s -> %s', filepath, f, of_08)
                    continue
            else:
                # Create carrier-level output directory
                qnap_08 = False
                if not os.path.exists(qnap_01_carrier_directory):
                    os.mkdir(qnap_01_carrier_directory)

                print(f'Start fixity segmentation of multi-Item file at {datetime.datetime.now().ctime()}')
                logger.info('%s\tStarting fixity segmentation of multi-Item file at\t%s', filepath, datetime.datetime.now().ctime())

                # Extract segment by stream copying with FFmpeg
                additional_args = ['-dn', '-map', '0', '-c', 'copy', '-copyts', '-avoid_negative_ts', 'make_zero']
                fixity = clipmd5.clipmd5(filepath, tcin, of_01, tcout, additional_args)
                logger.info('%s\tFixity confirmed: %s', filepath, fixity)

                if not fixity:
                    # Log FFmpeg error
                    ffmpeg_message = f'{filepath}\tFFmpeg failed to create Matroska file\t{of_01}'
                    logger.warning(ffmpeg_message)
                    print(ffmpeg_message)

                    # Clean up failed media object
                    try:
                        os.remove(of_01)
                        logger.info('%s\tDeleted invalid Matroska file\t%s', filepath, of_01)
                    except Exception as err:
                        logger.warning('%s\tFailed to delete invalid Matroska file\t%s\n%s', f, of_01, err)

                    # Next item
                    continue

            # Sense check that split file does exist before creation of Item record
            if os.path.isfile(of_01):
                print(f'End fixity segmentation at {datetime.datetime.now().ctime()}')
                logger.info('%s\tEnd fixity segmentation at %s', filepath, datetime.datetime.now().ctime())
            else:
                if os.path.isfile(of_08):
                    print(f'End fixity segmentation at {datetime.datetime.now().ctime()}')
                    logger.info('%s\tEnd fixity segmentation at %s', filepath, datetime.datetime.now().ctime())
                else:
                    print(f'* Split file does not exist, do not proceed with CID item record creation: {of_01} or {of_08}')
                    logger.info('%s\tSplit file does not exist. Moving to next item.\n%s\t%s', filepath, of_01, of_08)
                    continue

            print(f'End fixity segmentation at {datetime.datetime.now().ctime()}')
            logger.info('%s\tEnd fixity segmentation at %s', filepath, datetime.datetime.now().ctime())

            # Document new media object in CID
            note = 'autocreated'
            if make_segment:
                note = 'autocreated (segmented)'

            # Single-item tape
            if c.partwhole[1] == 1:
                try:
                    new_object = document_item.new_or_existing(object_number, relative_segments, file_duration, extension, note=note)
                    if not new_object:
                        document_message = f'{filepath}\tFailed to document Matroska file in CID: {id_}/{object_number}.{extension}'
                        logger.warning(document_message)
                        continue
                except Exception as err:
                    document_message = f'{filepath}\tFailed to document Matroska file in CID: {err}\t{id_}/{object_number}.{extension}'
                    logger.warning(document_message)
                    print(document_message)
                    continue
                # New object successfully retrieved / created
                logger.info('%s\tCreated new CID Item for Matroska file: %s', filepath, object_number)

            # Multi-part
            elif c.partwhole[1] > 1:
                try:
                    new_object = document_item.new_or_existing(object_number, relative_segments, file_duration, extension, note=note)
                    if not new_object:
                        document_message = f'{filepath}\tFailed to document Matroska file in CID: {id_}/{object_number}.{extension}'
                        logger.warning(document_message)
                        continue
                except Exception as err:
                    document_message = f'{filepath}\tFailed to document Matroska file in CID: {err}\t{id_}/{object_number}.{extension}'
                    logger.warning(document_message)
                    # consider deleting object even though only documentation stage failed,
                    # re-segmenting is probably more trivial than a new process for fixing
                    # the missing documentation
                    continue

                if not new_object:
                    object_message = f'{filepath}\tFailed to read object_number from newly created CID Item record'
                    logger.warning(object_message)
                    print(object_message)
                    continue

                # New object successfully retrieved / created
                logger.info('%s\tCreated / Retrieved CID Item for Matroska file: %s', filepath, object_number)

            #Rename media object with N-* object_number and partWhole
            new_object = new_object.replace('-', '_')
            logger.info("%s\tMultipart partwhole retrieved from models: %s", filepath, c.partwhole)
            part = str(c.partwhole[0]).zfill(2)
            whole = str(c.partwhole[1]).zfill(2)
            logger.info("%s\tPart whole script adjustments: %s of %s", filepath, part, whole)
            if qnap_08:
                ext = of_08.split('.')[-1]
                nf = f'{new_object}_{part}of{whole}.{ext}'
                dst = os.path.join(qnap_08_carrier_directory, nf)
                if os.path.isfile(dst):
                    logger.warning('%s\tFilename already exists in path, skipping renaming: %s', filepath, dst)
                    continue
                try:
                    logger.info('%s\tRenaming Matroska file with new Item object_number and partWhole: %s --> %s', filepath, f'{object_number}.{extension}', nf)
                    print(f'\t{of_08} --> {dst}')
                    os.rename(of_08, dst)
                except Exception as err:
                    logger.warning('%s\tFailed to rename Matroska file with new Item object_number and partWhole\t%s\n%s', filepath, of_08, err)
                    continue
            else:
                ext = of_01.split('.')[-1]
                nf = f'{new_object}_{part}of{whole}.{ext}'
                dst = os.path.join(qnap_01_carrier_directory, nf)
                if os.path.isfile(dst):
                    logger.warning('%s\tFilename already exists in path, skipping renaming: %s', filepath, dst)
                    continue
                try:
                    logger.info('%s\tRenaming Matroska file with new Item object_number and partWhole: %s --> %s', filepath, f'{object_number}.{extension}', nf)
                    print(f'\t{of_08} --> {dst}')
                    os.rename(of_01, dst)
                except Exception as err:
                    logger.warning('%s\tFailed to rename Matroska file with new Item object_number and partWhole\t%s\n%s', filepath, of_01, err)
                    continue


if __name__ == "__main__":
    main()<|MERGE_RESOLUTION|>--- conflicted
+++ resolved
@@ -63,15 +63,9 @@
 LOG_PATH: Final = os.environ['LOG_PATH']
 
 # Setup CID
-<<<<<<< HEAD
-CID_API = os.environ['CID_API4']
-CID = adlib.Database(url=CID_API)
-CUR = adlib.Cursor
-=======
-CID_API: Final = os.environ['CID_API3']
+CID_API: Final = os.environ['CID_API4']
 CID: Final = adlib.Database(url=CID_API)
 CUR: Final = adlib.Cursor
->>>>>>> eb46d867
 
 # Setup logging, overwrite each time
 logger = logging.getLogger(f'split_fixity_{NUM}')
