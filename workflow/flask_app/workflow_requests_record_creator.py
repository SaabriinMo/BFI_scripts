--- conflicted
+++ resolved
@@ -187,13 +187,9 @@
     if not utils.check_control("pause_scripts"):
         sys.exit("Script run prevented by downtime_control.json. Script exiting.")
 
-<<<<<<< HEAD
-    LOGGER.info("=== Workflow requests record creation start %s ===", str(datetime.now())[:19])
-=======
     LOGGER.info(
         "=== Workflow requests record creation start %s ===", str(datetime.now())[:18]
     )
->>>>>>> 193c179d
 
     requested_jobs = retrieve_requested()
     print(requested_jobs)
@@ -291,14 +287,6 @@
             )
             p_priref = create_people_record(job_metadata["client.name"])
             if not p_priref:
-<<<<<<< HEAD
-                LOGGER.warning("Person record failed to create: %s", job_metadata["client.name"])
-        LOGGER.info("Batch creation completed: %s", batch.successfully_completed)
-        update_table(job_id, "Completed")
-        send_email_update(email, firstname, "Workflow request completed", job)
-
-    LOGGER.info("=== Workflow requests record creation completed %s ===", str(datetime.now())[:19])
-=======
                 LOGGER.warning(
                     "Person record failed to create: %s", job_metadata["client.name"]
                 )
@@ -310,7 +298,6 @@
         "=== Workflow requests record creation completed %s ===",
         str(datetime.now())[:18],
     )
->>>>>>> 193c179d
 
 
 def update_table(job_id: str, new_status: str) -> None:
