--- conflicted
+++ resolved
@@ -628,18 +628,12 @@
             smtp.sendmail('digitalpreservationsystems@bfi.org.uk', email, msg.as_string())
 
         print(f"Email notification sent to {email}")
-<<<<<<< HEAD
         success = True
         return success
 
     except Exception as e:
         print(f'Email notification failed in sending: {email}\n{e}')
         return success
-=======
-
-    except Exception as e:
-        print(f'Email notification failed in sending: {email} {e}')
->>>>>>> d27aea87
 
 
 def get_current_api():
