#!/usr/bin/env python3

"""
Special Collections Document tranfsers for OSH
Moving renamed folders to SFTP / Archivematica

Script stages:
MUST BE SUPPLIED WITH SYS.ARGV[1] AT SUB-FOND LEVEL PATH
LAUNCHES FROM CRONTAB ONCE EACH NIGHT TO CHECK FOR NEW "OPEN/CLOSED" RECS

Iterate through CID records from sub-fond level down:
1. Look for CID record flag to indicate if an Item can be reingested
   as an 'OpenRecords' file visible to AtoM
2. Locate matching file in BP Nas curatorial/special_collections
   share, and build path to CSV file metadata.csv
3. Extract specific metadata from the CID item record
4. Append metadata into this CSV document to enrich DIP for AtoM display
5. Collect AIP data from CID item record and use this to initiate a reingest
   FULL, supplying processing_config='OpenRecords', asset_config_id='slug'
   and new metadata.csv for DIP creation
6. When reingest completed, check for transfer status
7. Capture progress to CID item record, and to logs.
8. JMW: Possibility to save URL for AtoM to CID item record?

NOTES:
Some assumptions in code
1. That we can write the slug into a reingest
2. That reingest via the v2 api allows package reingesting
3. That metadata can be updated in this fashing in a 'FULL' reingest

2025
"""

# Public packages
import datetime
import logging
import os
import sys
from time import sleep

# Private packages
import archivematica_sip_utils as am_utils
import tenacity

sys.path.append(os.environ.get("CODE"))
import adlib_v3 as adlib
import utils

LOG = os.path.join(
    os.environ.get("LOG_PATH"), "special_collections_document_reingest_osh.log"
)
CID_API = os.environ.get("CID_API4")
# CID_API = utils.get_current_api()

LOGGER = logging.getLogger("sc_document_reingest_osh")
HDLR = logging.FileHandler(LOG)
FORMATTER = logging.Formatter("%(asctime)s\t%(levelname)s\t%(message)s")
HDLR.setFormatter(FORMATTER)
LOGGER.addHandler(HDLR)
LOGGER.setLevel(logging.INFO)

LEVEL = [
    "_fonds_",
    "_sub-fonds_",
    "_series_",
    "_sub-series_",
    "_sub-sub-series_",
    "_sub-sub-sub-series_",
    "_file_",
]


def main():
    """
    WIP
    """
    pass


@tenacity.retry(tenacity.stop_after_attempt(10))
def check_transfer_status(uuid, directory):
    """
    Check status of transfer up to 10
    times, or until retrieved
<<<<<<< HEAD
    '''
    trans_dict = am_utils.get_ingest_status(uuid)
=======
    """
    trans_dict = am_utils.get_transfer_status(uuid)
>>>>>>> 69a38462

    if trans_dict.get("status") == "COMPLETE":
        LOGGER.info(
            "Transfer of package completed: %s", trans_dict.get("directory", directory)
        )
        return trans_dict
    else:
        sleep(60)
        raise


if __name__ == "__main__":
    main()<|MERGE_RESOLUTION|>--- conflicted
+++ resolved
@@ -82,13 +82,8 @@
     """
     Check status of transfer up to 10
     times, or until retrieved
-<<<<<<< HEAD
-    '''
-    trans_dict = am_utils.get_ingest_status(uuid)
-=======
     """
     trans_dict = am_utils.get_transfer_status(uuid)
->>>>>>> 69a38462
 
     if trans_dict.get("status") == "COMPLETE":
         LOGGER.info(
