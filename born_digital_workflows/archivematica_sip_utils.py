--- conflicted
+++ resolved
@@ -69,12 +69,8 @@
     Check for parent folder, if absent mkdir
     First step SFTP into Storage Service, then check
     content has made it into the folder
-<<<<<<< HEAD
-    '''
-=======
-    """
-
->>>>>>> 69a38462
+    """
+
     relpath = fpath.split(top_level_folder)[-1]
     whole_path, file = os.path.split(relpath)
     root, container = os.path.split(whole_path)
@@ -499,7 +495,6 @@
     except ValueError:
         print("Response not supplied in JSON format")
         print(f"Response as text:\n{response.text}")
-<<<<<<< HEAD
     return None
 
 
@@ -537,6 +532,4 @@
     except ValueError:
         print("Response not supplied in JSON format")
         print(f"Response as text:\n{response.text}")
-=======
->>>>>>> 69a38462
-    return None+    return None
