#!/usr/bin/env python3
"""
Script for testing Archivematica writes
of SIP data
"""

import base64
import json
import os
import sys
import json
import base64
import paramiko
import requests


SFTP_UUID = os.environ.get("AM_TS_SFTP")
SFTP_USR = os.environ.get("AM_SFTP_US")
SFTP_KEY = os.environ.get("AM_SFTP_PW")
REL_PATH = os.environ.get("AM_RELPATH")
ARCH_URL = os.environ.get("AM_URL")  # Basic URL for bfi archivematica
API_NAME = os.environ.get("AM_API")  # temp user / key
API_KEY = os.environ.get("AM_KEY")

if not ARCH_URL or not API_NAME or not API_KEY or not SFTP_UUID or not SFTP_USR or not SFTP_KEY or not REL_PATH:
    sys.exit(
        "Error: Please set AM_URL, AM_API (username), and AM_KEY (API key) environment variables."
    )


def send_to_sftp(fpath):
    '''
    First step SFTP into Storage Service, then check
    content has made it into the folder 
    '''
    ssh_client = paramiko.SSHClient()
    ssh_client.set_missing_host_key_policy(paramiko.AutoAddPolicy())
    ssh_client.connect(ARCH_URL.replace('https://', ''), '22', SFTP_USR, SFTP_KEY)
    sftp = ssh_client.open_sftp()

    # Send the SFTP, download directory to check present
    folder = os.path.basename(fpath)
    remote_path = os.path.join("mnt/sto_bfi_processing/sftp-transfer-source/", folder)
    sftp.put(fpath, remote_path)
    directory_check = os.path.join("mnt/sto_bfi_processing/sftp-transfer-source/")
    files = sftp.listdir(directory_check)
    return files


def send_as_transfer(fpath, priref):
    """
    Receive args from test run
    convert to data payload then
    post to Archivematica TestAPI/
    folder for review
    """
    if not os.path.exists(fpath):
        sys.exit(f"Path supplied cannot be found: {fpath}")

    # Build correct folder path
    TRANSFER_ENDPOINT = os.path.join(ARCH_URL, "api/transfer/start_transfer/")
    folder_path = os.path.basename(fpath)
    path_str = f"{SFTP_UUID}:API_Tests/{folder_path}"
    encoded_path = base64.b64encode(path_str.encode('utf-8')).decode('utf-8')
    print(f"Changed local path {path_str}")
    print(f"to base64 {encoded_path}")

    headr = {
        "Authorization": f"ApiKey {API_NAME}:{API_KEY}",
        "Content-Type": "application/json",
    }

    # Create payload and post
    data_payload = {
        "name": folder_path,
        "type": "standard",
        "accession": f"CID_priref_{priref}",
        "paths": [encoded_path],
        "rows_id": [""],
    }

    print(data_payload)
    print(f"Starting transfer... to Archivematica {fpath}")
    try:
<<<<<<< HEAD
        response = requests.post(
            TRANSFER_ENDPOINT, headers=headr, data=json.loads(data_payload)
        )
=======
        response = requests.post(TRANSFER_ENDPOINT, headers=headr, data=json.dumps(data_payload))
>>>>>>> 088341de
        print(response.raise_for_status())
        print(f"Transfer initiatied - status code {response.status_code}:")
        print(response.json())
    except requests.exceptions.HTTPError as err:
        print(f"HTTP error: {err}")
    except requests.exceptions.ConnectionError as err:
        print(f"Connection error: {err}")
    except requests.exceptions.Timeout as err:
        print(f"Timeout error: {err}")
    except requests.exceptions.RequestException as err:
        print(f"Request exception: {err}")
    except ValueError:
        print("Response not supplied in JSON format")
        print("Response as text:\n{response.text}")


def send_as_package(fpath, access_system_id, auto_approve_arg):
    """
    Send a package using v2beta package
    with access system id to link in atom.
    Args, ab path, ATOM slug, bool auto approve true/false
    """

    if not os.path.exists(fpath):
        sys.exit(f"Path supplied cannot be found: {fpath}")

    # Build correct folder path
    PACKAGE_ENDPOINT = os.path.join(ARCH_URL, "api/v2beta/package/")
    folder_path = os.path.basename(fpath)
    path_str = f"{SFTP_UUID}:API_Tests/{folder_path}"
    encoded_path = base64.b64encode(path_str.encode("utf-8")).decode("utf-8")
    print(f"Changed local path {path_str}")
    print(f"to base64 {encoded_path}")

    headr = {
        "Authorization": f"ApiKey {API_NAME}:{API_KEY}",
        "Content-Type": "application/json",
    }

    # Create payload and post
    data_payload = {
        "name": folder_path,
        "path": encoded_path,
        "type": "standard",
        "access_system_id": access_system_id,
        "processing_config": "automated",
        "auto_approve": auto_approve_arg,
    }

    print(f"Starting transfer... to {folder_path} {REL_PATH}")
    try:
        response = requests.post(PACKAGE_ENDPOINT, headers=headr, data=data_payload)
        response.raise_for_status()
        print(f"Package transfer initiatied - status code {response.status_code}:")
        print(response.json())
    except requests.exceptions.HTTPError as err:
        print(f"HTTP error: {err}")
    except requests.exceptions.ConnectionError as err:
        print(f"Connection error: {err}")
    except requests.exceptions.Timeout as err:
        print(f"Timeout error: {err}")
    except requests.exceptions.RequestException as err:
        print(f"Request exception: {err}")
    except ValueError:
        print("Response not supplied in JSON format")
        print(f"Response as text:\n{response.text}")


def get_transfer_list():
    """
    Calls to retrieve UUID for
    transfers already in Archivematica
    """
    COMPLETED = os.path.join(ARCH_URL, "api/transfer/completed/")
    api_key = f"{API_NAME}:{API_KEY}"
    headers = {"Accept": "*/*", "Authorization": f"ApiKey {api_key}"}

    try:
        response = requests.get(COMPLETED, headers=headers)
        response.raise_for_status()  # Raise an HTTPError for bad responses (4xx or 5xx)

        data = response.json()
        if data and "results" in data:
            return data["results"]
        else:
            print("Error: 'results' key not found in the response.")
            return None
    except requests.exceptions.RequestException as e:
        print(f"An error occurred: {e}")
        return None


def get_location_uuids():
    """
    Call the v2 locations to retrieve
    UUID locations for different
    Archivematica services
    """
    SS_END = f"{ARCH_URL}:8000/api/v2/location/"
    api_key = f"{API_NAME}:{API_KEY}"
    headers = {"Accept": "*/*", "Authorization": f"ApiKey {api_key}"}

    try:
        respnse = requests.get(SS_END, header=headers)
        respnse.raise_for_status()
        data = respnse.json()
        if data and "results" in data:
            return data["results"]
    except requests.exceptions.RequestException as err:
        print(err)
        return None<|MERGE_RESOLUTION|>--- conflicted
+++ resolved
@@ -82,13 +82,7 @@
     print(data_payload)
     print(f"Starting transfer... to Archivematica {fpath}")
     try:
-<<<<<<< HEAD
-        response = requests.post(
-            TRANSFER_ENDPOINT, headers=headr, data=json.loads(data_payload)
-        )
-=======
         response = requests.post(TRANSFER_ENDPOINT, headers=headr, data=json.dumps(data_payload))
->>>>>>> 088341de
         print(response.raise_for_status())
         print(f"Transfer initiatied - status code {response.status_code}:")
         print(response.json())
